{
    "name": "IQKeyboardManagerSwift",
    "version": "7.2.0",
    "source": {
        "git": "https://github.com/hackiftekhar/IQKeyboardManager.git",
        "tag": "7.2.0"
    },
    "summary": "Codeless drop-in universal library allows to prevent issues of keyboard sliding up and cover UITextField/UITextView.",
    "homepage": "https://github.com/hackiftekhar/IQKeyboardManager",
    "screenshots": "https://raw.githubusercontent.com/hackiftekhar/IQKeyboardManager/master/Screenshot/Social.png",
    "license": "MIT",
    "authors": {
        "Iftekhar Qurashi": "hack.iftekhar@gmail.com"
    },
    "platforms": {
        "ios": "13.0"
    },
    "swift_versions": [
        "5.7",
        "5.8",
        "5.9"
    ],
    "dependencies": {
        "IQKeyboardNotification": ["1.0.3"],
        "IQTextInputViewNotification": ["1.0.5"]
    },
    "subspecs": [
        {
            "name": "Appearance",
            "source_files": [
                "IQKeyboardManagerSwift/Appearance/**/*.{swift}"
<<<<<<< HEAD
=======
            ],
            "dependencies": {
                "IQKeyboardManagerSwift/Core": []
            }
        },
        {
            "name": "Core",
            "source_files": [
                "IQKeyboardManagerSwift/IQKeyboardManager/**/*.{swift}",
                "IQKeyboardManagerSwift/IQKeyboardNotification/**/*.{swift}",
                "IQKeyboardManagerSwift/IQTextInputViewNotification/**/*.{swift}"
>>>>>>> 3989683f
            ]
        },
        {
            "name": "IQKeyboardReturnKeyHandler",
            "source_files": [
                "IQKeyboardManagerSwift/IQKeyboardReturnKeyHandler/**/*.{swift}"
            ]
        },
        {
            "name": "IQKeyboardToolbarManager",
            "source_files": [
                "IQKeyboardManagerSwift/IQKeyboardToolbarManager/**/*.{swift}"
            ],
            "dependencies": {
                "IQKeyboardManagerSwift/Core": []
            },
            "subspecs": [
                {
                    "name": "IQKeyboardToolbar",
                    "source_files": [
                        "IQKeyboardManagerSwift/IQKeyboardToolbar/**/*.{swift}"
                    ]
                }
            ]
        },
        {
            "name": "IQTextView",
            "source_files": [
                "IQKeyboardManagerSwift/IQTextView/**/*.{swift}"
<<<<<<< HEAD
            ]
=======
            ],
            "dependencies": {
                "IQKeyboardManagerSwift/IQKeyboardToolbarManager/IQKeyboardToolbar": []
            }
>>>>>>> 3989683f
        },
        {
            "name": "Resign",
            "source_files": [
                "IQKeyboardManagerSwift/Resign/**/*.{swift}"
<<<<<<< HEAD
            ]
=======
            ],
            "dependencies": {
                "IQKeyboardManagerSwift/Core": []
            }
>>>>>>> 3989683f
        }
    ],
    "default_subspecs": [
        "Appearance",
        "Core",
        "IQKeyboardReturnKeyHandler",
        "IQKeyboardToolbarManager",
        "IQTextView",
        "Resign"
    ],
    "resource_bundles": {"IQKeyboardManagerSwift": "IQKeyboardManagerSwift/PrivacyInfo.xcprivacy"},
    "frameworks": [
        "UIKit"
    ],
    "requires_arc": true
}<|MERGE_RESOLUTION|>--- conflicted
+++ resolved
@@ -29,8 +29,6 @@
             "name": "Appearance",
             "source_files": [
                 "IQKeyboardManagerSwift/Appearance/**/*.{swift}"
-<<<<<<< HEAD
-=======
             ],
             "dependencies": {
                 "IQKeyboardManagerSwift/Core": []
@@ -42,7 +40,6 @@
                 "IQKeyboardManagerSwift/IQKeyboardManager/**/*.{swift}",
                 "IQKeyboardManagerSwift/IQKeyboardNotification/**/*.{swift}",
                 "IQKeyboardManagerSwift/IQTextInputViewNotification/**/*.{swift}"
->>>>>>> 3989683f
             ]
         },
         {
@@ -72,27 +69,19 @@
             "name": "IQTextView",
             "source_files": [
                 "IQKeyboardManagerSwift/IQTextView/**/*.{swift}"
-<<<<<<< HEAD
-            ]
-=======
             ],
             "dependencies": {
                 "IQKeyboardManagerSwift/IQKeyboardToolbarManager/IQKeyboardToolbar": []
             }
->>>>>>> 3989683f
         },
         {
             "name": "Resign",
             "source_files": [
                 "IQKeyboardManagerSwift/Resign/**/*.{swift}"
-<<<<<<< HEAD
-            ]
-=======
             ],
             "dependencies": {
                 "IQKeyboardManagerSwift/Core": []
             }
->>>>>>> 3989683f
         }
     ],
     "default_subspecs": [
