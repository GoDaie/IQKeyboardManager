// !$*UTF8*$!
{
	archiveVersion = 1;
	classes = {
	};
	objectVersion = 46;
	objects = {

/* Begin PBXBuildFile section */
		53CF2B7F1903D02200E3FDEA /* NavigationBarViewController.m in Sources */ = {isa = PBXBuildFile; fileRef = 53CF2B7E1903D02200E3FDEA /* NavigationBarViewController.m */; };
		9D03F06F18BDC19400F4970D /* SpecialCaseViewController.m in Sources */ = {isa = PBXBuildFile; fileRef = 9D03F06E18BDC19400F4970D /* SpecialCaseViewController.m */; };
		9D0BB81E18BB18AA00667349 /* IQToolbar.m in Sources */ = {isa = PBXBuildFile; fileRef = 9D0BB81D18BB18AA00667349 /* IQToolbar.m */; };
		9D0BB82118BB18E200667349 /* IQUIView+IQKeyboardToolbar.m in Sources */ = {isa = PBXBuildFile; fileRef = 9D0BB82018BB18E200667349 /* IQUIView+IQKeyboardToolbar.m */; };
		9D0BB82418BB195300667349 /* IQSegmentedNextPrevious.m in Sources */ = {isa = PBXBuildFile; fileRef = 9D0BB82318BB195300667349 /* IQSegmentedNextPrevious.m */; };
		9D0BB84218BB1AE100667349 /* XCTest.framework in Frameworks */ = {isa = PBXBuildFile; fileRef = 9D0BB84118BB1AE100667349 /* XCTest.framework */; };
		9D0BB84C18BB1AE100667349 /* InfoPlist.strings in Resources */ = {isa = PBXBuildFile; fileRef = 9D0BB84A18BB1AE100667349 /* InfoPlist.strings */; };
		9D0BB84E18BB1AE100667349 /* KeyboardManagerTests.m in Sources */ = {isa = PBXBuildFile; fileRef = 9D0BB84D18BB1AE100667349 /* KeyboardManagerTests.m */; };
		9D0BB85718BB1B8F00667349 /* IQUIView+Hierarchy.m in Sources */ = {isa = PBXBuildFile; fileRef = 9D0BB85618BB1B8F00667349 /* IQUIView+Hierarchy.m */; };
		9D0BB87418BB232B00667349 /* Foundation.framework in Frameworks */ = {isa = PBXBuildFile; fileRef = C0B63BA11781FAB1008D3B64 /* Foundation.framework */; };
		9D0BB87A18BB232B00667349 /* InfoPlist.strings in Resources */ = {isa = PBXBuildFile; fileRef = 9D0BB87818BB232B00667349 /* InfoPlist.strings */; };
		9D0BB88418BB261500667349 /* IQUIWindow+Hierarchy.m in Sources */ = {isa = PBXBuildFile; fileRef = 9D0BB88318BB261500667349 /* IQUIWindow+Hierarchy.m */; };
		9D0BB88718BB293D00667349 /* IQNSArray+Sort.m in Sources */ = {isa = PBXBuildFile; fileRef = 9D0BB88618BB293D00667349 /* IQNSArray+Sort.m */; };
		9D1578BA18F28A7200167BF5 /* IQTitleBarButtonItem.h in Headers */ = {isa = PBXBuildFile; fileRef = 9D8E5DA718BC7C61005695CF /* IQTitleBarButtonItem.h */; };
		9D18420A18C7015A00CF17FF /* IQTextView.h in Headers */ = {isa = PBXBuildFile; fileRef = 9D18420818C7015A00CF17FF /* IQTextView.h */; settings = {ATTRIBUTES = (Public, ); }; };
		9D18420B18C7015A00CF17FF /* IQTextView.m in Sources */ = {isa = PBXBuildFile; fileRef = 9D18420918C7015A00CF17FF /* IQTextView.m */; };
		9D18420C18C7015A00CF17FF /* IQTextView.m in Sources */ = {isa = PBXBuildFile; fileRef = 9D18420918C7015A00CF17FF /* IQTextView.m */; };
		9D1F46911977A0C60057B4A2 /* addImage.png in Resources */ = {isa = PBXBuildFile; fileRef = 9D1F468C1977A0C60057B4A2 /* addImage.png */; };
		9D1F46921977A0C60057B4A2 /* IQFeedbackView.m in Sources */ = {isa = PBXBuildFile; fileRef = 9D1F468E1977A0C60057B4A2 /* IQFeedbackView.m */; };
		9D1F46931977A0C60057B4A2 /* UIImage+ImageEffects.m in Sources */ = {isa = PBXBuildFile; fileRef = 9D1F46901977A0C60057B4A2 /* UIImage+ImageEffects.m */; };
		9D1F46971977B0570057B4A2 /* DALinedTextView.m in Sources */ = {isa = PBXBuildFile; fileRef = 9D1F46961977B0570057B4A2 /* DALinedTextView.m */; };
		9D1F46991977B06C0057B4A2 /* Accelerate.framework in Frameworks */ = {isa = PBXBuildFile; fileRef = 9D1F46981977B06C0057B4A2 /* Accelerate.framework */; };
		9D1F469B1977B3590057B4A2 /* IQPhotoEditor.png in Resources */ = {isa = PBXBuildFile; fileRef = 9D1F469A1977B3590057B4A2 /* IQPhotoEditor.png */; };
		9D3FBD2F18C5A8D6006591CB /* original.jpg in Resources */ = {isa = PBXBuildFile; fileRef = 9D3FBD2A18C5A8D6006591CB /* original.jpg */; };
		9D3FBD3018C5A8D6006591CB /* icon60@2x.png in Resources */ = {isa = PBXBuildFile; fileRef = 9D3FBD2B18C5A8D6006591CB /* icon60@2x.png */; };
		9D3FBD3118C5A8D6006591CB /* icon60.png in Resources */ = {isa = PBXBuildFile; fileRef = 9D3FBD2C18C5A8D6006591CB /* icon60.png */; };
		9D3FBD3218C5A8D6006591CB /* icon57@2x.png in Resources */ = {isa = PBXBuildFile; fileRef = 9D3FBD2D18C5A8D6006591CB /* icon57@2x.png */; };
		9D3FBD3318C5A8D6006591CB /* icon57.png in Resources */ = {isa = PBXBuildFile; fileRef = 9D3FBD2E18C5A8D6006591CB /* icon57.png */; };
		9D8E5DA918BC7C61005695CF /* IQTitleBarButtonItem.m in Sources */ = {isa = PBXBuildFile; fileRef = 9D8E5DA818BC7C61005695CF /* IQTitleBarButtonItem.m */; };
		9D8E5DAC18BC8E1D005695CF /* ViewController.m in Sources */ = {isa = PBXBuildFile; fileRef = 9D8E5DAB18BC8E1D005695CF /* ViewController.m */; };
		9D8E5DB018BC993F005695CF /* IQKeyboardManagerConstantsInternal.h in Headers */ = {isa = PBXBuildFile; fileRef = 9D8E5DAF18BC993F005695CF /* IQKeyboardManagerConstantsInternal.h */; };
		9D94D34118D1811000CE5ED0 /* KeyboardManager.h in Headers */ = {isa = PBXBuildFile; fileRef = 9D94D34018D1811000CE5ED0 /* KeyboardManager.h */; settings = {ATTRIBUTES = (Public, ); }; };
		9D9A0FC318C9DB5700585D3F /* Social.framework in Frameworks */ = {isa = PBXBuildFile; fileRef = 9D9A0FC218C9DB5700585D3F /* Social.framework */; settings = {ATTRIBUTES = (Weak, ); }; };
		9D9A0FC518C9DB5F00585D3F /* Twitter.framework in Frameworks */ = {isa = PBXBuildFile; fileRef = 9D9A0FC418C9DB5F00585D3F /* Twitter.framework */; };
		9DF8A9E118BB5ED8008E93B8 /* IQKeyboardManager.h in Headers */ = {isa = PBXBuildFile; fileRef = AFF236BD17CA224400760F6C /* IQKeyboardManager.h */; settings = {ATTRIBUTES = (Public, ); }; };
		9DF8A9E218BB5ED8008E93B8 /* IQKeyboardManager.m in Sources */ = {isa = PBXBuildFile; fileRef = AFF236BE17CA224400760F6C /* IQKeyboardManager.m */; };
		9DF8A9E318BB5ED8008E93B8 /* IQToolbar.h in Headers */ = {isa = PBXBuildFile; fileRef = 9D0BB81C18BB18AA00667349 /* IQToolbar.h */; };
		9DF8A9E418BB5ED8008E93B8 /* IQToolbar.m in Sources */ = {isa = PBXBuildFile; fileRef = 9D0BB81D18BB18AA00667349 /* IQToolbar.m */; };
		9DF8A9E718BB5ED8008E93B8 /* IQSegmentedNextPrevious.h in Headers */ = {isa = PBXBuildFile; fileRef = 9D0BB82218BB195300667349 /* IQSegmentedNextPrevious.h */; settings = {ATTRIBUTES = (Public, ); }; };
		9DF8A9E818BB5ED8008E93B8 /* IQSegmentedNextPrevious.m in Sources */ = {isa = PBXBuildFile; fileRef = 9D0BB82318BB195300667349 /* IQSegmentedNextPrevious.m */; };
		9DF8A9E918BB5ED8008E93B8 /* IQKeyboardManagerConstants.h in Headers */ = {isa = PBXBuildFile; fileRef = 9D0BB82518BB1A9D00667349 /* IQKeyboardManagerConstants.h */; settings = {ATTRIBUTES = (Public, ); }; };
		9DF8A9EA18BB5ED8008E93B8 /* IQUIView+IQKeyboardToolbar.h in Headers */ = {isa = PBXBuildFile; fileRef = 9D0BB81F18BB18E200667349 /* IQUIView+IQKeyboardToolbar.h */; settings = {ATTRIBUTES = (Public, ); }; };
		9DF8A9EB18BB5ED8008E93B8 /* IQUIView+IQKeyboardToolbar.m in Sources */ = {isa = PBXBuildFile; fileRef = 9D0BB82018BB18E200667349 /* IQUIView+IQKeyboardToolbar.m */; };
		9DF8A9EC18BB5ED8008E93B8 /* IQUIView+Hierarchy.h in Headers */ = {isa = PBXBuildFile; fileRef = 9D0BB85518BB1B8F00667349 /* IQUIView+Hierarchy.h */; settings = {ATTRIBUTES = (Public, ); }; };
		9DF8A9ED18BB5ED8008E93B8 /* IQUIView+Hierarchy.m in Sources */ = {isa = PBXBuildFile; fileRef = 9D0BB85618BB1B8F00667349 /* IQUIView+Hierarchy.m */; };
		9DF8A9EE18BB5ED8008E93B8 /* IQUIWindow+Hierarchy.h in Headers */ = {isa = PBXBuildFile; fileRef = 9D0BB88218BB261500667349 /* IQUIWindow+Hierarchy.h */; settings = {ATTRIBUTES = (Public, ); }; };
		9DF8A9EF18BB5ED8008E93B8 /* IQUIWindow+Hierarchy.m in Sources */ = {isa = PBXBuildFile; fileRef = 9D0BB88318BB261500667349 /* IQUIWindow+Hierarchy.m */; };
		9DF8A9F018BB5ED8008E93B8 /* IQNSArray+Sort.h in Headers */ = {isa = PBXBuildFile; fileRef = 9D0BB88518BB293D00667349 /* IQNSArray+Sort.h */; };
		9DF8A9F118BB5ED8008E93B8 /* IQNSArray+Sort.m in Sources */ = {isa = PBXBuildFile; fileRef = 9D0BB88618BB293D00667349 /* IQNSArray+Sort.m */; };
		9DF8AA3918BB6305008E93B8 /* IQKeyboardManager.bundle in Resources */ = {isa = PBXBuildFile; fileRef = 9DF8AA3818BB6305008E93B8 /* IQKeyboardManager.bundle */; };
		9DF8AA3A18BB6305008E93B8 /* IQKeyboardManager.bundle in Resources */ = {isa = PBXBuildFile; fileRef = 9DF8AA3818BB6305008E93B8 /* IQKeyboardManager.bundle */; };
		9DFD564A18BCA765001007A2 /* IQTitleBarButtonItem.m in Sources */ = {isa = PBXBuildFile; fileRef = 9D8E5DA818BC7C61005695CF /* IQTitleBarButtonItem.m */; };
		9DFD564D18BCAA1F001007A2 /* UIKit.framework in Frameworks */ = {isa = PBXBuildFile; fileRef = C0B63B9F1781FAB1008D3B64 /* UIKit.framework */; };
		9DFD564E18BCAA26001007A2 /* CoreGraphics.framework in Frameworks */ = {isa = PBXBuildFile; fileRef = C0B63BA31781FAB1008D3B64 /* CoreGraphics.framework */; };
		AF4301BA179E92C400FADAC6 /* Default-568h@2x.png in Resources */ = {isa = PBXBuildFile; fileRef = AF4301B9179E92C400FADAC6 /* Default-568h@2x.png */; };
		AFF236C117CA224400760F6C /* IQKeyboardManager.m in Sources */ = {isa = PBXBuildFile; fileRef = AFF236BE17CA224400760F6C /* IQKeyboardManager.m */; };
		C07E20B51858FF54001699A8 /* ScrollViewController.m in Sources */ = {isa = PBXBuildFile; fileRef = C07E20B41858FF54001699A8 /* ScrollViewController.m */; };
		C07E20BE18590085001699A8 /* WebViewController.m in Sources */ = {isa = PBXBuildFile; fileRef = C07E20BA18590085001699A8 /* WebViewController.m */; };
		C07E20C3185900BD001699A8 /* TextFieldViewController.m in Sources */ = {isa = PBXBuildFile; fileRef = C07E20C1185900BD001699A8 /* TextFieldViewController.m */; };
		C080A59318740EFF0088441B /* TextViewSpecialCaseViewController.m in Sources */ = {isa = PBXBuildFile; fileRef = C080A59118740EFF0088441B /* TextViewSpecialCaseViewController.m */; };
		C0AB9307195F57BB00447049 /* Main.storyboard in Resources */ = {isa = PBXBuildFile; fileRef = 9DC4CE2E18DAF77300DB2CB0 /* Main.storyboard */; };
		C0AB9308195F57CE00447049 /* IQKeyboard-Info.plist in Resources */ = {isa = PBXBuildFile; fileRef = 9DFD56AB18BCB281001007A2 /* IQKeyboard-Info.plist */; };
		C0B0D04A1965C5770006AC54 /* IQBarButtonItem.h in Headers */ = {isa = PBXBuildFile; fileRef = C0B0D0481965C5770006AC54 /* IQBarButtonItem.h */; };
		C0B0D04B1965C5770006AC54 /* IQBarButtonItem.m in Sources */ = {isa = PBXBuildFile; fileRef = C0B0D0491965C5770006AC54 /* IQBarButtonItem.m */; };
		C0B0D04C1965C5770006AC54 /* IQBarButtonItem.m in Sources */ = {isa = PBXBuildFile; fileRef = C0B0D0491965C5770006AC54 /* IQBarButtonItem.m */; };
		C0B63BA01781FAB1008D3B64 /* UIKit.framework in Frameworks */ = {isa = PBXBuildFile; fileRef = C0B63B9F1781FAB1008D3B64 /* UIKit.framework */; };
		C0B63BA21781FAB1008D3B64 /* Foundation.framework in Frameworks */ = {isa = PBXBuildFile; fileRef = C0B63BA11781FAB1008D3B64 /* Foundation.framework */; };
		C0B63BA41781FAB1008D3B64 /* CoreGraphics.framework in Frameworks */ = {isa = PBXBuildFile; fileRef = C0B63BA31781FAB1008D3B64 /* CoreGraphics.framework */; };
		C0B63BAC1781FAB1008D3B64 /* main.m in Sources */ = {isa = PBXBuildFile; fileRef = C0B63BAB1781FAB1008D3B64 /* main.m */; };
		C0B63BB01781FAB1008D3B64 /* AppDelegate.m in Sources */ = {isa = PBXBuildFile; fileRef = C0B63BAF1781FAB1008D3B64 /* AppDelegate.m */; };
/* End PBXBuildFile section */

/* Begin PBXFileReference section */
		53CF2B7D1903D02200E3FDEA /* NavigationBarViewController.h */ = {isa = PBXFileReference; fileEncoding = 4; lastKnownFileType = sourcecode.c.h; path = NavigationBarViewController.h; sourceTree = "<group>"; };
		53CF2B7E1903D02200E3FDEA /* NavigationBarViewController.m */ = {isa = PBXFileReference; fileEncoding = 4; lastKnownFileType = sourcecode.c.objc; path = NavigationBarViewController.m; sourceTree = "<group>"; };
		9D03F06D18BDC19400F4970D /* SpecialCaseViewController.h */ = {isa = PBXFileReference; fileEncoding = 4; lastKnownFileType = sourcecode.c.h; path = SpecialCaseViewController.h; sourceTree = "<group>"; };
		9D03F06E18BDC19400F4970D /* SpecialCaseViewController.m */ = {isa = PBXFileReference; fileEncoding = 4; lastKnownFileType = sourcecode.c.objc; path = SpecialCaseViewController.m; sourceTree = "<group>"; };
		9D0BB81C18BB18AA00667349 /* IQToolbar.h */ = {isa = PBXFileReference; fileEncoding = 4; lastKnownFileType = sourcecode.c.h; path = IQToolbar.h; sourceTree = "<group>"; };
		9D0BB81D18BB18AA00667349 /* IQToolbar.m */ = {isa = PBXFileReference; fileEncoding = 4; lastKnownFileType = sourcecode.c.objc; path = IQToolbar.m; sourceTree = "<group>"; };
		9D0BB81F18BB18E200667349 /* IQUIView+IQKeyboardToolbar.h */ = {isa = PBXFileReference; fileEncoding = 4; lastKnownFileType = sourcecode.c.h; path = "IQUIView+IQKeyboardToolbar.h"; sourceTree = "<group>"; };
		9D0BB82018BB18E200667349 /* IQUIView+IQKeyboardToolbar.m */ = {isa = PBXFileReference; fileEncoding = 4; lastKnownFileType = sourcecode.c.objc; path = "IQUIView+IQKeyboardToolbar.m"; sourceTree = "<group>"; };
		9D0BB82218BB195300667349 /* IQSegmentedNextPrevious.h */ = {isa = PBXFileReference; fileEncoding = 4; lastKnownFileType = sourcecode.c.h; path = IQSegmentedNextPrevious.h; sourceTree = "<group>"; };
		9D0BB82318BB195300667349 /* IQSegmentedNextPrevious.m */ = {isa = PBXFileReference; fileEncoding = 4; lastKnownFileType = sourcecode.c.objc; path = IQSegmentedNextPrevious.m; sourceTree = "<group>"; };
		9D0BB82518BB1A9D00667349 /* IQKeyboardManagerConstants.h */ = {isa = PBXFileReference; lastKnownFileType = sourcecode.c.h; path = IQKeyboardManagerConstants.h; sourceTree = "<group>"; };
		9D0BB82F18BB1AE100667349 /* Foundation.framework */ = {isa = PBXFileReference; lastKnownFileType = wrapper.framework; name = Foundation.framework; path = Library/Frameworks/Foundation.framework; sourceTree = SDKROOT; };
		9D0BB83018BB1AE100667349 /* CoreData.framework */ = {isa = PBXFileReference; lastKnownFileType = wrapper.framework; name = CoreData.framework; path = Library/Frameworks/CoreData.framework; sourceTree = SDKROOT; };
		9D0BB83118BB1AE100667349 /* AppKit.framework */ = {isa = PBXFileReference; lastKnownFileType = wrapper.framework; name = AppKit.framework; path = Library/Frameworks/AppKit.framework; sourceTree = SDKROOT; };
		9D0BB84018BB1AE100667349 /* KeyboardManagerTests.xctest */ = {isa = PBXFileReference; explicitFileType = wrapper.cfbundle; includeInIndex = 0; path = KeyboardManagerTests.xctest; sourceTree = BUILT_PRODUCTS_DIR; };
		9D0BB84118BB1AE100667349 /* XCTest.framework */ = {isa = PBXFileReference; lastKnownFileType = wrapper.framework; name = XCTest.framework; path = Library/Frameworks/XCTest.framework; sourceTree = DEVELOPER_DIR; };
		9D0BB84918BB1AE100667349 /* KeyboardManagerTests-Info.plist */ = {isa = PBXFileReference; lastKnownFileType = text.plist.xml; path = "KeyboardManagerTests-Info.plist"; sourceTree = "<group>"; };
		9D0BB84B18BB1AE100667349 /* en */ = {isa = PBXFileReference; lastKnownFileType = text.plist.strings; name = en; path = en.lproj/InfoPlist.strings; sourceTree = "<group>"; };
		9D0BB84D18BB1AE100667349 /* KeyboardManagerTests.m */ = {isa = PBXFileReference; lastKnownFileType = sourcecode.c.objc; path = KeyboardManagerTests.m; sourceTree = "<group>"; };
		9D0BB85518BB1B8F00667349 /* IQUIView+Hierarchy.h */ = {isa = PBXFileReference; fileEncoding = 4; lastKnownFileType = sourcecode.c.h; path = "IQUIView+Hierarchy.h"; sourceTree = "<group>"; };
		9D0BB85618BB1B8F00667349 /* IQUIView+Hierarchy.m */ = {isa = PBXFileReference; fileEncoding = 4; lastKnownFileType = sourcecode.c.objc; path = "IQUIView+Hierarchy.m"; sourceTree = "<group>"; };
		9D0BB87318BB232B00667349 /* KeyboardManager.framework */ = {isa = PBXFileReference; explicitFileType = wrapper.framework.static; includeInIndex = 0; path = KeyboardManager.framework; sourceTree = BUILT_PRODUCTS_DIR; };
		9D0BB87718BB232B00667349 /* KeyboardManager-Info.plist */ = {isa = PBXFileReference; lastKnownFileType = text.plist.xml; path = "KeyboardManager-Info.plist"; sourceTree = "<group>"; };
		9D0BB87918BB232B00667349 /* en */ = {isa = PBXFileReference; lastKnownFileType = text.plist.strings; name = en; path = en.lproj/InfoPlist.strings; sourceTree = "<group>"; };
		9D0BB88218BB261500667349 /* IQUIWindow+Hierarchy.h */ = {isa = PBXFileReference; fileEncoding = 4; lastKnownFileType = sourcecode.c.h; path = "IQUIWindow+Hierarchy.h"; sourceTree = "<group>"; };
		9D0BB88318BB261500667349 /* IQUIWindow+Hierarchy.m */ = {isa = PBXFileReference; fileEncoding = 4; lastKnownFileType = sourcecode.c.objc; path = "IQUIWindow+Hierarchy.m"; sourceTree = "<group>"; };
		9D0BB88518BB293D00667349 /* IQNSArray+Sort.h */ = {isa = PBXFileReference; fileEncoding = 4; lastKnownFileType = sourcecode.c.h; path = "IQNSArray+Sort.h"; sourceTree = "<group>"; };
		9D0BB88618BB293D00667349 /* IQNSArray+Sort.m */ = {isa = PBXFileReference; fileEncoding = 4; lastKnownFileType = sourcecode.c.objc; path = "IQNSArray+Sort.m"; sourceTree = "<group>"; };
		9D18420818C7015A00CF17FF /* IQTextView.h */ = {isa = PBXFileReference; fileEncoding = 4; lastKnownFileType = sourcecode.c.h; path = IQTextView.h; sourceTree = "<group>"; };
		9D18420918C7015A00CF17FF /* IQTextView.m */ = {isa = PBXFileReference; fileEncoding = 4; lastKnownFileType = sourcecode.c.objc; path = IQTextView.m; sourceTree = "<group>"; };
		9D1F468C1977A0C60057B4A2 /* addImage.png */ = {isa = PBXFileReference; lastKnownFileType = image.png; path = addImage.png; sourceTree = "<group>"; };
		9D1F468D1977A0C60057B4A2 /* IQFeedbackView.h */ = {isa = PBXFileReference; fileEncoding = 4; lastKnownFileType = sourcecode.c.h; path = IQFeedbackView.h; sourceTree = "<group>"; };
		9D1F468E1977A0C60057B4A2 /* IQFeedbackView.m */ = {isa = PBXFileReference; fileEncoding = 4; lastKnownFileType = sourcecode.c.objc; path = IQFeedbackView.m; sourceTree = "<group>"; };
		9D1F468F1977A0C60057B4A2 /* UIImage+ImageEffects.h */ = {isa = PBXFileReference; fileEncoding = 4; lastKnownFileType = sourcecode.c.h; path = "UIImage+ImageEffects.h"; sourceTree = "<group>"; };
		9D1F46901977A0C60057B4A2 /* UIImage+ImageEffects.m */ = {isa = PBXFileReference; fileEncoding = 4; lastKnownFileType = sourcecode.c.objc; path = "UIImage+ImageEffects.m"; sourceTree = "<group>"; };
		9D1F46951977B0570057B4A2 /* DALinedTextView.h */ = {isa = PBXFileReference; fileEncoding = 4; lastKnownFileType = sourcecode.c.h; path = DALinedTextView.h; sourceTree = "<group>"; };
		9D1F46961977B0570057B4A2 /* DALinedTextView.m */ = {isa = PBXFileReference; fileEncoding = 4; lastKnownFileType = sourcecode.c.objc; path = DALinedTextView.m; sourceTree = "<group>"; };
		9D1F46981977B06C0057B4A2 /* Accelerate.framework */ = {isa = PBXFileReference; lastKnownFileType = wrapper.framework; name = Accelerate.framework; path = System/Library/Frameworks/Accelerate.framework; sourceTree = SDKROOT; };
		9D1F469A1977B3590057B4A2 /* IQPhotoEditor.png */ = {isa = PBXFileReference; lastKnownFileType = image.png; path = IQPhotoEditor.png; sourceTree = "<group>"; };
		9D3FBD2A18C5A8D6006591CB /* original.jpg */ = {isa = PBXFileReference; lastKnownFileType = image.jpeg; path = original.jpg; sourceTree = "<group>"; };
		9D3FBD2B18C5A8D6006591CB /* icon60@2x.png */ = {isa = PBXFileReference; lastKnownFileType = image.png; path = "icon60@2x.png"; sourceTree = "<group>"; };
		9D3FBD2C18C5A8D6006591CB /* icon60.png */ = {isa = PBXFileReference; lastKnownFileType = image.png; path = icon60.png; sourceTree = "<group>"; };
		9D3FBD2D18C5A8D6006591CB /* icon57@2x.png */ = {isa = PBXFileReference; lastKnownFileType = image.png; path = "icon57@2x.png"; sourceTree = "<group>"; };
		9D3FBD2E18C5A8D6006591CB /* icon57.png */ = {isa = PBXFileReference; lastKnownFileType = image.png; path = icon57.png; sourceTree = "<group>"; };
		9D8E5DA718BC7C61005695CF /* IQTitleBarButtonItem.h */ = {isa = PBXFileReference; fileEncoding = 4; lastKnownFileType = sourcecode.c.h; path = IQTitleBarButtonItem.h; sourceTree = "<group>"; };
		9D8E5DA818BC7C61005695CF /* IQTitleBarButtonItem.m */ = {isa = PBXFileReference; fileEncoding = 4; lastKnownFileType = sourcecode.c.objc; path = IQTitleBarButtonItem.m; sourceTree = "<group>"; };
		9D8E5DAA18BC8E1D005695CF /* ViewController.h */ = {isa = PBXFileReference; fileEncoding = 4; lastKnownFileType = sourcecode.c.h; path = ViewController.h; sourceTree = "<group>"; };
		9D8E5DAB18BC8E1D005695CF /* ViewController.m */ = {isa = PBXFileReference; fileEncoding = 4; lastKnownFileType = sourcecode.c.objc; path = ViewController.m; sourceTree = "<group>"; };
		9D8E5DAF18BC993F005695CF /* IQKeyboardManagerConstantsInternal.h */ = {isa = PBXFileReference; fileEncoding = 4; lastKnownFileType = sourcecode.c.h; path = IQKeyboardManagerConstantsInternal.h; sourceTree = "<group>"; };
		9D94D34018D1811000CE5ED0 /* KeyboardManager.h */ = {isa = PBXFileReference; fileEncoding = 4; lastKnownFileType = sourcecode.c.h; name = KeyboardManager.h; path = KeyboardManagerHeader/KeyboardManager.h; sourceTree = SOURCE_ROOT; };
		9D9A0FC218C9DB5700585D3F /* Social.framework */ = {isa = PBXFileReference; lastKnownFileType = wrapper.framework; name = Social.framework; path = System/Library/Frameworks/Social.framework; sourceTree = SDKROOT; };
		9D9A0FC418C9DB5F00585D3F /* Twitter.framework */ = {isa = PBXFileReference; lastKnownFileType = wrapper.framework; name = Twitter.framework; path = System/Library/Frameworks/Twitter.framework; sourceTree = SDKROOT; };
		9DC4CE2218DAE03800DB2CB0 /* es */ = {isa = PBXFileReference; lastKnownFileType = text.plist.strings; name = es; path = es.lproj/InfoPlist.strings; sourceTree = "<group>"; };
		9DC4CE2318DAE03800DB2CB0 /* es */ = {isa = PBXFileReference; lastKnownFileType = text.plist.strings; name = es; path = es.lproj/InfoPlist.strings; sourceTree = "<group>"; };
		9DC4CE2418DAE03800DB2CB0 /* es */ = {isa = PBXFileReference; lastKnownFileType = text.plist.strings; name = es; path = es.lproj/InfoPlist.strings; sourceTree = "<group>"; };
		9DC4CE3118DAF77700DB2CB0 /* Base */ = {isa = PBXFileReference; lastKnownFileType = file.storyboard; name = Base; path = Base.lproj/Main.storyboard; sourceTree = "<group>"; };
		9DC4CE3318DAF7F200DB2CB0 /* es */ = {isa = PBXFileReference; lastKnownFileType = text.plist.strings; name = es; path = es.lproj/Main.strings; sourceTree = "<group>"; };
		9DF8AA3818BB6305008E93B8 /* IQKeyboardManager.bundle */ = {isa = PBXFileReference; lastKnownFileType = "wrapper.plug-in"; path = IQKeyboardManager.bundle; sourceTree = "<group>"; };
		9DFD56AB18BCB281001007A2 /* IQKeyboard-Info.plist */ = {isa = PBXFileReference; fileEncoding = 4; lastKnownFileType = text.plist.xml; path = "IQKeyboard-Info.plist"; sourceTree = "<group>"; };
		AF4301B9179E92C400FADAC6 /* Default-568h@2x.png */ = {isa = PBXFileReference; lastKnownFileType = image.png; name = "Default-568h@2x.png"; path = "../Default-568h@2x.png"; sourceTree = "<group>"; };
		AFF236BD17CA224400760F6C /* IQKeyboardManager.h */ = {isa = PBXFileReference; fileEncoding = 4; lastKnownFileType = sourcecode.c.h; path = IQKeyboardManager.h; sourceTree = "<group>"; };
		AFF236BE17CA224400760F6C /* IQKeyboardManager.m */ = {isa = PBXFileReference; fileEncoding = 4; lastKnownFileType = sourcecode.c.objc; path = IQKeyboardManager.m; sourceTree = "<group>"; };
		C00EAA6B1858D5A500968DE2 /* ScrollViewController.h */ = {isa = PBXFileReference; fileEncoding = 4; lastKnownFileType = sourcecode.c.h; path = ScrollViewController.h; sourceTree = "<group>"; };
		C07E20B41858FF54001699A8 /* ScrollViewController.m */ = {isa = PBXFileReference; fileEncoding = 4; lastKnownFileType = sourcecode.c.objc; path = ScrollViewController.m; sourceTree = "<group>"; };
		C07E20B918590085001699A8 /* WebViewController.h */ = {isa = PBXFileReference; fileEncoding = 4; lastKnownFileType = sourcecode.c.h; path = WebViewController.h; sourceTree = "<group>"; };
		C07E20BA18590085001699A8 /* WebViewController.m */ = {isa = PBXFileReference; fileEncoding = 4; lastKnownFileType = sourcecode.c.objc; path = WebViewController.m; sourceTree = "<group>"; };
		C07E20C0185900BD001699A8 /* TextFieldViewController.h */ = {isa = PBXFileReference; fileEncoding = 4; lastKnownFileType = sourcecode.c.h; path = TextFieldViewController.h; sourceTree = "<group>"; };
		C07E20C1185900BD001699A8 /* TextFieldViewController.m */ = {isa = PBXFileReference; fileEncoding = 4; lastKnownFileType = sourcecode.c.objc; path = TextFieldViewController.m; sourceTree = "<group>"; };
		C080A59018740EFF0088441B /* TextViewSpecialCaseViewController.h */ = {isa = PBXFileReference; fileEncoding = 4; lastKnownFileType = sourcecode.c.h; path = TextViewSpecialCaseViewController.h; sourceTree = "<group>"; };
		C080A59118740EFF0088441B /* TextViewSpecialCaseViewController.m */ = {isa = PBXFileReference; fileEncoding = 4; lastKnownFileType = sourcecode.c.objc; path = TextViewSpecialCaseViewController.m; sourceTree = "<group>"; };
		C0AB930A195F5A5900447049 /* en */ = {isa = PBXFileReference; lastKnownFileType = text.plist.strings; name = en; path = en.lproj/Main.strings; sourceTree = "<group>"; };
		C0B0D0481965C5770006AC54 /* IQBarButtonItem.h */ = {isa = PBXFileReference; fileEncoding = 4; lastKnownFileType = sourcecode.c.h; path = IQBarButtonItem.h; sourceTree = "<group>"; };
		C0B0D0491965C5770006AC54 /* IQBarButtonItem.m */ = {isa = PBXFileReference; fileEncoding = 4; lastKnownFileType = sourcecode.c.objc; path = IQBarButtonItem.m; sourceTree = "<group>"; };
		C0B63B9B1781FAB1008D3B64 /* IQKeyboard.app */ = {isa = PBXFileReference; explicitFileType = wrapper.application; includeInIndex = 0; path = IQKeyboard.app; sourceTree = BUILT_PRODUCTS_DIR; };
		C0B63B9F1781FAB1008D3B64 /* UIKit.framework */ = {isa = PBXFileReference; lastKnownFileType = wrapper.framework; name = UIKit.framework; path = System/Library/Frameworks/UIKit.framework; sourceTree = SDKROOT; };
		C0B63BA11781FAB1008D3B64 /* Foundation.framework */ = {isa = PBXFileReference; lastKnownFileType = wrapper.framework; name = Foundation.framework; path = System/Library/Frameworks/Foundation.framework; sourceTree = SDKROOT; };
		C0B63BA31781FAB1008D3B64 /* CoreGraphics.framework */ = {isa = PBXFileReference; lastKnownFileType = wrapper.framework; name = CoreGraphics.framework; path = System/Library/Frameworks/CoreGraphics.framework; sourceTree = SDKROOT; };
		C0B63BA91781FAB1008D3B64 /* en */ = {isa = PBXFileReference; lastKnownFileType = text.plist.strings; name = en; path = en.lproj/InfoPlist.strings; sourceTree = "<group>"; };
		C0B63BAB1781FAB1008D3B64 /* main.m */ = {isa = PBXFileReference; lastKnownFileType = sourcecode.c.objc; path = main.m; sourceTree = "<group>"; };
		C0B63BAD1781FAB1008D3B64 /* IQKeyboard-Prefix.pch */ = {isa = PBXFileReference; lastKnownFileType = sourcecode.c.h; path = "IQKeyboard-Prefix.pch"; sourceTree = "<group>"; };
		C0B63BAE1781FAB1008D3B64 /* AppDelegate.h */ = {isa = PBXFileReference; lastKnownFileType = sourcecode.c.h; path = AppDelegate.h; sourceTree = "<group>"; };
		C0B63BAF1781FAB1008D3B64 /* AppDelegate.m */ = {isa = PBXFileReference; lastKnownFileType = sourcecode.c.objc; path = AppDelegate.m; sourceTree = "<group>"; };
/* End PBXFileReference section */

/* Begin PBXFrameworksBuildPhase section */
		9D0BB83D18BB1AE100667349 /* Frameworks */ = {
			isa = PBXFrameworksBuildPhase;
			buildActionMask = 2147483647;
			files = (
				9D0BB84218BB1AE100667349 /* XCTest.framework in Frameworks */,
			);
			runOnlyForDeploymentPostprocessing = 0;
		};
		9D0BB86E18BB232B00667349 /* Frameworks */ = {
			isa = PBXFrameworksBuildPhase;
			buildActionMask = 2147483647;
			files = (
				9DFD564E18BCAA26001007A2 /* CoreGraphics.framework in Frameworks */,
				9DFD564D18BCAA1F001007A2 /* UIKit.framework in Frameworks */,
				9D0BB87418BB232B00667349 /* Foundation.framework in Frameworks */,
			);
			runOnlyForDeploymentPostprocessing = 0;
		};
		C0B63B981781FAB1008D3B64 /* Frameworks */ = {
			isa = PBXFrameworksBuildPhase;
			buildActionMask = 2147483647;
			files = (
				9D1F46991977B06C0057B4A2 /* Accelerate.framework in Frameworks */,
				9D9A0FC518C9DB5F00585D3F /* Twitter.framework in Frameworks */,
				9D9A0FC318C9DB5700585D3F /* Social.framework in Frameworks */,
				C0B63BA01781FAB1008D3B64 /* UIKit.framework in Frameworks */,
				C0B63BA21781FAB1008D3B64 /* Foundation.framework in Frameworks */,
				C0B63BA41781FAB1008D3B64 /* CoreGraphics.framework in Frameworks */,
			);
			runOnlyForDeploymentPostprocessing = 0;
		};
/* End PBXFrameworksBuildPhase section */

/* Begin PBXGroup section */
		9D0BB82E18BB1AE100667349 /* Other Frameworks */ = {
			isa = PBXGroup;
			children = (
				9D0BB82F18BB1AE100667349 /* Foundation.framework */,
				9D0BB83018BB1AE100667349 /* CoreData.framework */,
				9D0BB83118BB1AE100667349 /* AppKit.framework */,
			);
			name = "Other Frameworks";
			sourceTree = "<group>";
		};
		9D0BB84718BB1AE100667349 /* KeyboardManagerTests */ = {
			isa = PBXGroup;
			children = (
				9D0BB84D18BB1AE100667349 /* KeyboardManagerTests.m */,
				9D0BB84818BB1AE100667349 /* Supporting Files */,
			);
			path = KeyboardManagerTests;
			sourceTree = "<group>";
		};
		9D0BB84818BB1AE100667349 /* Supporting Files */ = {
			isa = PBXGroup;
			children = (
				9D0BB84918BB1AE100667349 /* KeyboardManagerTests-Info.plist */,
				9D0BB84A18BB1AE100667349 /* InfoPlist.strings */,
			);
			name = "Supporting Files";
			sourceTree = "<group>";
		};
		9D0BB87518BB232B00667349 /* KeyboardManager */ = {
			isa = PBXGroup;
			children = (
				9D0BB87618BB232B00667349 /* Supporting Files */,
			);
			path = KeyboardManager;
			sourceTree = "<group>";
		};
		9D0BB87618BB232B00667349 /* Supporting Files */ = {
			isa = PBXGroup;
			children = (
				9D0BB87718BB232B00667349 /* KeyboardManager-Info.plist */,
				9D0BB87818BB232B00667349 /* InfoPlist.strings */,
			);
			name = "Supporting Files";
			sourceTree = "<group>";
		};
		9D1F468B1977A0C60057B4A2 /* IQFeedbackView */ = {
			isa = PBXGroup;
			children = (
				9D1F46941977B0570057B4A2 /* DALinedTextView */,
				9D1F468C1977A0C60057B4A2 /* addImage.png */,
				9D1F468D1977A0C60057B4A2 /* IQFeedbackView.h */,
				9D1F468E1977A0C60057B4A2 /* IQFeedbackView.m */,
				9D1F468F1977A0C60057B4A2 /* UIImage+ImageEffects.h */,
				9D1F46901977A0C60057B4A2 /* UIImage+ImageEffects.m */,
			);
			path = IQFeedbackView;
			sourceTree = "<group>";
		};
		9D1F46941977B0570057B4A2 /* DALinedTextView */ = {
			isa = PBXGroup;
			children = (
				9D1F46951977B0570057B4A2 /* DALinedTextView.h */,
				9D1F46961977B0570057B4A2 /* DALinedTextView.m */,
			);
			path = DALinedTextView;
			sourceTree = "<group>";
		};
		9DA11E7818AF9B0800865136 /* Icons */ = {
			isa = PBXGroup;
			children = (
				9D3FBD2A18C5A8D6006591CB /* original.jpg */,
				9D3FBD2B18C5A8D6006591CB /* icon60@2x.png */,
				9D3FBD2C18C5A8D6006591CB /* icon60.png */,
				9D3FBD2D18C5A8D6006591CB /* icon57@2x.png */,
				9D3FBD2E18C5A8D6006591CB /* icon57.png */,
			);
			name = Icons;
			sourceTree = "<group>";
		};
		AFF236BC17CA224400760F6C /* IQKeyBoardManager */ = {
			isa = PBXGroup;
			children = (
				9DF8AA3818BB6305008E93B8 /* IQKeyboardManager.bundle */,
				AFF236BD17CA224400760F6C /* IQKeyboardManager.h */,
				AFF236BE17CA224400760F6C /* IQKeyboardManager.m */,
				9D0BB81F18BB18E200667349 /* IQUIView+IQKeyboardToolbar.h */,
				9D0BB82018BB18E200667349 /* IQUIView+IQKeyboardToolbar.m */,
				9D0BB82518BB1A9D00667349 /* IQKeyboardManagerConstants.h */,
				C0B0D0481965C5770006AC54 /* IQBarButtonItem.h */,
				C0B0D0491965C5770006AC54 /* IQBarButtonItem.m */,
				9D0BB81C18BB18AA00667349 /* IQToolbar.h */,
				9D0BB81D18BB18AA00667349 /* IQToolbar.m */,
				9D18420818C7015A00CF17FF /* IQTextView.h */,
				9D18420918C7015A00CF17FF /* IQTextView.m */,
				9D8E5DA718BC7C61005695CF /* IQTitleBarButtonItem.h */,
				9D8E5DA818BC7C61005695CF /* IQTitleBarButtonItem.m */,
				9D0BB82218BB195300667349 /* IQSegmentedNextPrevious.h */,
				9D0BB82318BB195300667349 /* IQSegmentedNextPrevious.m */,
				9D8E5DAF18BC993F005695CF /* IQKeyboardManagerConstantsInternal.h */,
				9D0BB85518BB1B8F00667349 /* IQUIView+Hierarchy.h */,
				9D0BB85618BB1B8F00667349 /* IQUIView+Hierarchy.m */,
				9D0BB88218BB261500667349 /* IQUIWindow+Hierarchy.h */,
				9D0BB88318BB261500667349 /* IQUIWindow+Hierarchy.m */,
				9D0BB88518BB293D00667349 /* IQNSArray+Sort.h */,
				9D0BB88618BB293D00667349 /* IQNSArray+Sort.m */,
				9D94D34018D1811000CE5ED0 /* KeyboardManager.h */,
			);
			path = IQKeyBoardManager;
			sourceTree = "<group>";
		};
		C0B63B901781FAB0008D3B64 = {
			isa = PBXGroup;
			children = (
				AFF236BC17CA224400760F6C /* IQKeyBoardManager */,
				C0B63BA51781FAB1008D3B64 /* KeyboardTextFieldDemo */,
				9D0BB84718BB1AE100667349 /* KeyboardManagerTests */,
				9D0BB87518BB232B00667349 /* KeyboardManager */,
				C0B63B9E1781FAB1008D3B64 /* Frameworks */,
				C0B63B9C1781FAB1008D3B64 /* Products */,
			);
			sourceTree = "<group>";
		};
		C0B63B9C1781FAB1008D3B64 /* Products */ = {
			isa = PBXGroup;
			children = (
				C0B63B9B1781FAB1008D3B64 /* IQKeyboard.app */,
				9D0BB84018BB1AE100667349 /* KeyboardManagerTests.xctest */,
				9D0BB87318BB232B00667349 /* KeyboardManager.framework */,
			);
			name = Products;
			sourceTree = "<group>";
		};
		C0B63B9E1781FAB1008D3B64 /* Frameworks */ = {
			isa = PBXGroup;
			children = (
				9D1F46981977B06C0057B4A2 /* Accelerate.framework */,
				9D9A0FC418C9DB5F00585D3F /* Twitter.framework */,
				9D9A0FC218C9DB5700585D3F /* Social.framework */,
				C0B63B9F1781FAB1008D3B64 /* UIKit.framework */,
				C0B63BA11781FAB1008D3B64 /* Foundation.framework */,
				C0B63BA31781FAB1008D3B64 /* CoreGraphics.framework */,
				9D0BB84118BB1AE100667349 /* XCTest.framework */,
				9D0BB82E18BB1AE100667349 /* Other Frameworks */,
			);
			name = Frameworks;
			sourceTree = "<group>";
		};
		C0B63BA51781FAB1008D3B64 /* KeyboardTextFieldDemo */ = {
			isa = PBXGroup;
			children = (
				C07E20C0185900BD001699A8 /* TextFieldViewController.h */,
				C07E20C1185900BD001699A8 /* TextFieldViewController.m */,
				C00EAA6B1858D5A500968DE2 /* ScrollViewController.h */,
				C07E20B41858FF54001699A8 /* ScrollViewController.m */,
				C07E20B918590085001699A8 /* WebViewController.h */,
				C07E20BA18590085001699A8 /* WebViewController.m */,
				C080A59018740EFF0088441B /* TextViewSpecialCaseViewController.h */,
				C080A59118740EFF0088441B /* TextViewSpecialCaseViewController.m */,
				9D8E5DAA18BC8E1D005695CF /* ViewController.h */,
				9D8E5DAB18BC8E1D005695CF /* ViewController.m */,
				53CF2B7D1903D02200E3FDEA /* NavigationBarViewController.h */,
				53CF2B7E1903D02200E3FDEA /* NavigationBarViewController.m */,
				9D03F06D18BDC19400F4970D /* SpecialCaseViewController.h */,
				9D03F06E18BDC19400F4970D /* SpecialCaseViewController.m */,
				9DC4CE2E18DAF77300DB2CB0 /* Main.storyboard */,
				C0B63BAE1781FAB1008D3B64 /* AppDelegate.h */,
				C0B63BAF1781FAB1008D3B64 /* AppDelegate.m */,
				C0B63BA61781FAB1008D3B64 /* Supporting Files */,
				9D1F468B1977A0C60057B4A2 /* IQFeedbackView */,
			);
			path = KeyboardTextFieldDemo;
			sourceTree = "<group>";
		};
		C0B63BA61781FAB1008D3B64 /* Supporting Files */ = {
			isa = PBXGroup;
			children = (
				9DA11E7818AF9B0800865136 /* Icons */,
				AF4301B9179E92C400FADAC6 /* Default-568h@2x.png */,
				C0B63BA81781FAB1008D3B64 /* InfoPlist.strings */,
				9DFD56AB18BCB281001007A2 /* IQKeyboard-Info.plist */,
				C0B63BAB1781FAB1008D3B64 /* main.m */,
				C0B63BAD1781FAB1008D3B64 /* IQKeyboard-Prefix.pch */,
				9D1F469A1977B3590057B4A2 /* IQPhotoEditor.png */,
			);
			name = "Supporting Files";
			sourceTree = "<group>";
		};
/* End PBXGroup section */

/* Begin PBXHeadersBuildPhase section */
		9D0BB86F18BB232B00667349 /* Headers */ = {
			isa = PBXHeadersBuildPhase;
			buildActionMask = 2147483647;
			files = (
				9D94D34118D1811000CE5ED0 /* KeyboardManager.h in Headers */,
				9DF8A9E118BB5ED8008E93B8 /* IQKeyboardManager.h in Headers */,
				9DF8A9E918BB5ED8008E93B8 /* IQKeyboardManagerConstants.h in Headers */,
				9DF8A9E718BB5ED8008E93B8 /* IQSegmentedNextPrevious.h in Headers */,
				9D18420A18C7015A00CF17FF /* IQTextView.h in Headers */,
				9DF8A9EA18BB5ED8008E93B8 /* IQUIView+IQKeyboardToolbar.h in Headers */,
				9DF8A9EC18BB5ED8008E93B8 /* IQUIView+Hierarchy.h in Headers */,
				9DF8A9EE18BB5ED8008E93B8 /* IQUIWindow+Hierarchy.h in Headers */,
				9D1578BA18F28A7200167BF5 /* IQTitleBarButtonItem.h in Headers */,
				9D8E5DB018BC993F005695CF /* IQKeyboardManagerConstantsInternal.h in Headers */,
				9DF8A9E318BB5ED8008E93B8 /* IQToolbar.h in Headers */,
				C0B0D04A1965C5770006AC54 /* IQBarButtonItem.h in Headers */,
				9DF8A9F018BB5ED8008E93B8 /* IQNSArray+Sort.h in Headers */,
			);
			runOnlyForDeploymentPostprocessing = 0;
		};
/* End PBXHeadersBuildPhase section */

/* Begin PBXNativeTarget section */
		9D0BB83F18BB1AE100667349 /* KeyboardManagerTests */ = {
			isa = PBXNativeTarget;
			buildConfigurationList = 9D0BB85218BB1AE100667349 /* Build configuration list for PBXNativeTarget "KeyboardManagerTests" */;
			buildPhases = (
				9D0BB83C18BB1AE100667349 /* Sources */,
				9D0BB83D18BB1AE100667349 /* Frameworks */,
				9D0BB83E18BB1AE100667349 /* Resources */,
			);
			buildRules = (
			);
			dependencies = (
			);
			name = KeyboardManagerTests;
			productName = KeyboardManagerTests;
			productReference = 9D0BB84018BB1AE100667349 /* KeyboardManagerTests.xctest */;
			productType = "com.apple.product-type.bundle.unit-test";
		};
		9D0BB87218BB232B00667349 /* KeyboardManager */ = {
			isa = PBXNativeTarget;
			buildConfigurationList = 9D0BB87F18BB232B00667349 /* Build configuration list for PBXNativeTarget "KeyboardManager" */;
			buildPhases = (
				9D0BB86D18BB232B00667349 /* Sources */,
				9D0BB86E18BB232B00667349 /* Frameworks */,
				9D0BB86F18BB232B00667349 /* Headers */,
				9D0BB87018BB232B00667349 /* Resources */,
				9D0BB87118BB232B00667349 /* ShellScript */,
			);
			buildRules = (
			);
			dependencies = (
			);
			name = KeyboardManager;
			productName = KeyboardManager;
			productReference = 9D0BB87318BB232B00667349 /* KeyboardManager.framework */;
			productType = "com.apple.product-type.framework.static";
		};
		C0B63B9A1781FAB1008D3B64 /* IQKeyboard */ = {
			isa = PBXNativeTarget;
			buildConfigurationList = C0B63BB91781FAB1008D3B64 /* Build configuration list for PBXNativeTarget "IQKeyboard" */;
			buildPhases = (
				C0B63B971781FAB1008D3B64 /* Sources */,
				C0B63B981781FAB1008D3B64 /* Frameworks */,
				C0B63B991781FAB1008D3B64 /* Resources */,
			);
			buildRules = (
			);
			dependencies = (
			);
			name = IQKeyboard;
			productName = KeyboardTextFieldDemo;
			productReference = C0B63B9B1781FAB1008D3B64 /* IQKeyboard.app */;
			productType = "com.apple.product-type.application";
		};
/* End PBXNativeTarget section */

/* Begin PBXProject section */
		C0B63B921781FAB0008D3B64 /* Project object */ = {
			isa = PBXProject;
			attributes = {
				LastUpgradeCheck = 0510;
				ORGANIZATIONNAME = Iftekhar;
				TargetAttributes = {
					9D0BB83F18BB1AE100667349 = {
						TestTargetID = C0B63B9A1781FAB1008D3B64;
					};
				};
			};
			buildConfigurationList = C0B63B951781FAB0008D3B64 /* Build configuration list for PBXProject "IQKeyboard" */;
			compatibilityVersion = "Xcode 3.2";
			developmentRegion = English;
			hasScannedForEncodings = 0;
			knownRegions = (
				en,
				es,
				Base,
			);
			mainGroup = C0B63B901781FAB0008D3B64;
			productRefGroup = C0B63B9C1781FAB1008D3B64 /* Products */;
			projectDirPath = "";
			projectRoot = "";
			targets = (
				C0B63B9A1781FAB1008D3B64 /* IQKeyboard */,
				9D0BB83F18BB1AE100667349 /* KeyboardManagerTests */,
				9D0BB87218BB232B00667349 /* KeyboardManager */,
			);
		};
/* End PBXProject section */

/* Begin PBXResourcesBuildPhase section */
		9D0BB83E18BB1AE100667349 /* Resources */ = {
			isa = PBXResourcesBuildPhase;
			buildActionMask = 2147483647;
			files = (
				9D0BB84C18BB1AE100667349 /* InfoPlist.strings in Resources */,
			);
			runOnlyForDeploymentPostprocessing = 0;
		};
		9D0BB87018BB232B00667349 /* Resources */ = {
			isa = PBXResourcesBuildPhase;
			buildActionMask = 2147483647;
			files = (
				9DF8AA3A18BB6305008E93B8 /* IQKeyboardManager.bundle in Resources */,
				9D0BB87A18BB232B00667349 /* InfoPlist.strings in Resources */,
			);
			runOnlyForDeploymentPostprocessing = 0;
		};
		C0B63B991781FAB1008D3B64 /* Resources */ = {
			isa = PBXResourcesBuildPhase;
			buildActionMask = 2147483647;
			files = (
				C0AB9308195F57CE00447049 /* IQKeyboard-Info.plist in Resources */,
				C0AB9307195F57BB00447049 /* Main.storyboard in Resources */,
				9D3FBD2F18C5A8D6006591CB /* original.jpg in Resources */,
				9D1F46911977A0C60057B4A2 /* addImage.png in Resources */,
				9D3FBD3218C5A8D6006591CB /* icon57@2x.png in Resources */,
				9D3FBD3018C5A8D6006591CB /* icon60@2x.png in Resources */,
				9D3FBD3318C5A8D6006591CB /* icon57.png in Resources */,
				9D3FBD3118C5A8D6006591CB /* icon60.png in Resources */,
				AF4301BA179E92C400FADAC6 /* Default-568h@2x.png in Resources */,
				9DF8AA3918BB6305008E93B8 /* IQKeyboardManager.bundle in Resources */,
				9D1F469B1977B3590057B4A2 /* IQPhotoEditor.png in Resources */,
			);
			runOnlyForDeploymentPostprocessing = 0;
		};
/* End PBXResourcesBuildPhase section */

/* Begin PBXShellScriptBuildPhase section */
		9D0BB87118BB232B00667349 /* ShellScript */ = {
			isa = PBXShellScriptBuildPhase;
			buildActionMask = 2147483647;
			files = (
			);
			inputPaths = (
			);
			outputPaths = (
			);
			runOnlyForDeploymentPostprocessing = 0;
			shellPath = /usr/bin/python;
			shellScript = "# TAG: BUILD SCRIPT (do not remove this comment)\n# Build script generated using https://github.com/kstenerud/iOS-Universal-Framework Mk 8 (beta 2012-06-16)\nimport logging\n\n\n##############################################################################\n#\n# Configuration\n#\n##############################################################################\n\n# Select which kind of framework to build.\n#\n# Note: Due to issues with Xcode's build process, if you select\n#       'embeddedframework', it will still show the regular framework\n#       (as a symlink) along side of the embedded framework. Be sure to\n#       instruct your users to copy/move the embedded framework in this case!\n#\n# If your framework contains resources such as images, nibs, momds, plists,\n# zipfiles and such, choose 'embeddedframework'.\n#\n# If your framework contains no resources, choose 'framework'.\n#\nconfig_framework_type = 'framework'\n#config_framework_type = 'embeddedframework'\n\n# Open the build directory in Finder when the universal framework is\n# successfully built.\n#\n# This value can be overridden by setting the UFW_OPEN_BUILD_DIR env variable\n# to True or False.\n#\n# Recommended setting: True\n#\nconfig_open_build_dir = True\n\n# If true, ensures that all public headers are stored in the framework under\n# the same directory hierarchy as they were in the source tree.\n#\n# Xcode by default places all headers at the same top level, but every other\n# build tool in the known universe preserves directory structure. For simple\n# libraries it doesn't really matter much, but for ports of existing software\n# packages or for bigger libraries, it makes sense to have more structure.\n#\n# The default is set to \"False\" since that's what most Xcode users are used to.\n#\n# Recommended setting: True for deep hierarchy projects, False otherwise.\n#\nconfig_deep_header_hierarchy = False\n\n# Specify where the top of the public header hierarchy is. This path is\n# relative to the project's dir (PROJECT_DIR). You can reference environment\n# variables using templating syntax (e.g. \"${TARGET_NAME}/Some/Subdir\")\n#\n# NOTE: Only used if config_deep_header_hierarchy is True.\n#\n# If this is set to None, the script will attempt to figure out for itself\n# where the top of the header hierarchy is by looking for common path prefixes\n# in the public header files. This process can fail if:\n# - You only have one public header file.\n# - Your source header files don't all have a common root.\n#\n# A common approach is to use \"${TARGET_NAME}\", working under the assumption\n# that all of your header files share the common root of a directory under\n# your project with the same name as your target (which is the Xcode default).\n#\n# Recommended setting: \"${TARGET_NAME}\"\n#\nconfig_deep_header_top = \"${TARGET_NAME}\"\n\n# Warn when \"DerivedData\" is detected in any of the header, library, or\n# framework search paths. In almost all cases, references to directories under\n# DerivedData are added as a result of an Xcode bug and must be manually\n# removed.\n#\n# Recommended setting: True\n#\nconfig_warn_derived_data = True\n\n# Warn if no headers were marked public in this framework.\n#\n# Recommended setting: True\n#\nconfig_warn_no_public_headers = True\n\n# Cause the build to fail if any warnings are issued.\n#\n# Recommended setting: True\n#\nconfig_fail_on_warnings = True\n\n# Minimum log level\n#\n# Recommended setting: logging.INFO\n#\nconfig_log_level = logging.INFO\n\n\n##############################################################################\n#\n# Don't touch anything below here unless you know what you're doing.\n#\n##############################################################################\n\nimport collections\nimport json\nimport os\nimport re\nimport shlex\nimport shutil\nimport string\nimport subprocess\nimport sys\nimport time\nimport traceback\n\n\n##############################################################################\n#\n# Globals\n#\n##############################################################################\n\nlog = logging.getLogger('UFW')\n\nissued_warnings = False\n\n\n##############################################################################\n#\n# Classes\n#\n##############################################################################\n\n# Allows the slave build to communicate with the master build.\n#\nclass BuildState:\n\n    def __init__(self):\n        self.reload()\n\n    def reset(self):\n        self.slave_platform = None\n        self.slave_architectures = []\n        self.slave_linked_archive_paths = []\n        self.slave_built_fw_path = None\n        self.slave_built_embedded_fw_path = None\n\n    def set_slave_properties(self, architectures,\n                             linked_archive_paths,\n                             built_fw_path,\n                             built_embedded_fw_path):\n        self.slave_platform = os.environ['PLATFORM_NAME']\n        self.slave_architectures = architectures\n        self.slave_linked_archive_paths = linked_archive_paths\n        self.slave_built_fw_path = built_fw_path\n        self.slave_built_embedded_fw_path = built_embedded_fw_path\n\n    def get_save_path(self):\n        return os.path.join(os.environ['PROJECT_TEMP_DIR'], \"ufw_build_state.json\")\n\n    def persist(self):\n        filename = self.get_save_path()\n        parent = os.path.dirname(filename)\n        if not os.path.isdir(parent):\n            os.makedirs(parent)\n        with open(filename, \"w\") as f:\n            f.write(json.dumps(self.__dict__))\n\n    def reload(self):\n        self.reset()\n        filename = self.get_save_path()\n        if os.path.exists(filename):\n            with open(filename, \"r\") as f:\n                new_dict = json.loads(f.read())\n                if new_dict is not None:\n                    self.__dict__ = dict(self.__dict__.items() + new_dict.items())\n\n\n# Holds information about the current project and build environment.\n#\nclass Project:\n\n    def __init__(self, filename):\n        sourcecode_types = ['sourcecode.c.c',\n                            'sourcecode.c.objc',\n                            'sourcecode.cpp.cpp',\n                            'sourcecode.cpp.objcpp',\n                            'sourcecode.asm.asm',\n                            'sourcecode.asm.llvm',\n                            'sourcecode.nasm']\n\n        self.build_state = BuildState()\n        self.project_data = self.load_from_file(filename)\n        self.target = filter(lambda x: x['name'] == os.environ['TARGET_NAME'], self.project_data['targets'])[0]\n        self.public_headers = self.get_build_phase_files('PBXHeadersBuildPhase', lambda x: x.get('settings', False) and x['settings'].get('ATTRIBUTES', False) and 'Public' in x['settings']['ATTRIBUTES'])\n        self.static_libraries = self.get_build_phase_files('PBXFrameworksBuildPhase', lambda x: x['fileRef']['fileType'] == 'archive.ar' and x['fileRef']['sourceTree'] not in ['DEVELOPER_DIR', 'SDKROOT'])\n        self.static_frameworks = self.get_build_phase_files('PBXFrameworksBuildPhase', lambda x: x['fileRef']['fileType'] == 'wrapper.framework' and x['fileRef']['sourceTree'] not in ['DEVELOPER_DIR', 'SDKROOT'])\n        self.compilable_sources = self.get_build_phase_files('PBXSourcesBuildPhase', lambda x: x['fileRef']['fileType'] in sourcecode_types)\n        self.header_paths = [os.path.join(*x['pathComponents']) for x in self.public_headers]\n\n        self.headers_dir = os.path.join(os.environ['TARGET_BUILD_DIR'], os.environ['CONTENTS_FOLDER_PATH'], 'Headers')\n        self.libtool_path = os.path.join(os.environ['DT_TOOLCHAIN_DIR'], 'usr', 'bin', 'libtool')\n        self.project_filename = os.path.join(os.environ['PROJECT_FILE_PATH'], \"project.pbxproj\")\n        self.local_exe_path = os.path.join(os.environ['TARGET_BUILD_DIR'], os.environ['EXECUTABLE_PATH'])\n        self.local_architectures = os.environ['ARCHS'].split(' ')\n        self.local_built_fw_path = os.path.join(os.environ['TARGET_BUILD_DIR'], os.environ['WRAPPER_NAME'])\n        self.local_built_embedded_fw_path = os.path.splitext(self.local_built_fw_path)[0] + \".embeddedframework\"\n        self.local_linked_archive_paths = [self.get_linked_ufw_archive_path(arch) for arch in self.local_architectures]\n        self.local_platform = os.environ['PLATFORM_NAME']\n        other_platforms = os.environ['SUPPORTED_PLATFORMS'].split(' ')\n        other_platforms.remove(self.local_platform)\n        self.other_platform = other_platforms[0]\n\n        sdk_name = os.environ['SDK_NAME']\n        if not sdk_name.startswith(self.local_platform):\n            raise Exception(\"%s didn't start with %s\" % (sdk_name, self.local_platform))\n        self.sdk_version = sdk_name[len(self.local_platform):]\n\n    # Load an Xcode project file.\n    #\n    def load_from_file(self, filename):\n        project_file = json.loads(subprocess.check_output([\"plutil\", \"-convert\", \"json\", \"-o\", \"-\", filename]))\n        all_objects = project_file['objects']\n        del project_file['objects']\n        for obj in all_objects.values():\n            self.fix_keys(obj)\n        self.unpack_objects(self.build_dereference_list(all_objects, None, None, project_file))\n        self.unpack_objects(self.build_dereference_list(all_objects, None, None, all_objects.values()))\n        project_data = project_file['rootObject']\n        self.build_full_paths(project_data, splitpath(os.environ['SOURCE_ROOT']))\n        return project_data\n\n    def is_key(self, obj):        \n        return isinstance(obj, basestring) and len(obj) == 24 and re.search('^[0-9a-fA-F]+$', obj) is not None\n    \n    def build_dereference_list(self, all_objects, parent, key, obj):\n        deref_list = []\n        if self.is_key(obj):\n            dereferenced = all_objects.get(obj, obj)\n            if dereferenced is not obj:\n                deref_list.append((parent, key, obj, dereferenced))\n        elif isinstance(obj, collections.Mapping):\n            for k, v in obj.iteritems():\n                deref_list += self.build_dereference_list(all_objects, obj, k, v)\n        elif isinstance(obj, collections.Iterable) and not isinstance(obj, basestring):\n            for item in obj:\n                deref_list += self.build_dereference_list(all_objects, obj, None, item)\n        return deref_list\n    \n    def unpack_objects(self, deref_list):\n        for parent, key, orig, obj in deref_list:\n            if key is None:\n                parent.remove(orig)\n                parent.append(obj)\n            else:\n                parent[key] = obj\n\n    # Store the full path, separated into components, to a node inside the node\n    # as \"pathComponents\". Also recurse into that node if it's a group.\n    #\n    def build_full_paths(self, node, base_path):\n        # Some nodes are relative to a different source tree, specified as an\n        # env variable.\n        if node.get('sourceTree', '<group>') != '<group>':\n            new_base_path = os.environ.get(node['sourceTree'], None)\n            if new_base_path:\n                base_path = splitpath(new_base_path)\n        # Add the current node's path, if any.\n        if node.get('path', False):\n            base_path = base_path + splitpath(node['path'])\n        node['pathComponents'] = base_path\n        # Recurse if this is a group.\n        if node['isa'] == 'PBXGroup':\n            for child in node['children']:\n                self.build_full_paths(child, base_path)\n        elif node['isa'] == 'PBXProject':\n            self.build_full_paths(node['mainGroup'], base_path)\n            self.build_full_paths(node['productRefGroup'], base_path)\n            for child in node['targets']:\n                self.build_full_paths(child, base_path)\n            projectRefs = node.get('projectReferences', None)\n            if projectRefs is not None:\n                for child in projectRefs[0].values():\n                    self.build_full_paths(child, base_path)\n\n    # Fix up any inconvenient keys.\n    #\n    def fix_keys(self, obj):\n        key_remappings = {'lastKnownFileType': 'fileType', 'explicitFileType': 'fileType'}\n        for key in list(set(key_remappings.keys()) & set(obj.keys())):\n            obj[key_remappings[key]] = obj[key]\n            del obj[key]\n\n    # Get the files from a build phase.\n    #\n    def get_build_phase_files(self, build_phase_name, filter_func):\n        build_phase = filter(lambda x: x['isa'] == build_phase_name, self.target['buildPhases'])[0]\n        build_files = filter(filter_func, build_phase['files'])\n        return [x['fileRef'] for x in build_files]\n\n    # Get the truncated paths of all headers that start with the specified\n    # relative path. Paths are read and returned as fully separated lists.\n    # e.g. ['Some', 'Path', 'To', 'A', 'Header'] with relative_path of\n    # ['Some', 'Path'] gets truncated to ['To', 'A', 'Header']\n    #\n    def movable_headers_relative_to(self, relative_path):\n        rel_path_length = len(relative_path)\n        result = filter(lambda path: len(path) >= rel_path_length and\n                                     path[:rel_path_length] == relative_path, self.header_paths)\n        return [path[rel_path_length:] for path in result]\n\n    # Get the full path to where a linkable archive (library or framework)\n    # is supposed to be.\n    #\n    def get_linked_archive_path(self, architecture):\n        return os.path.join(os.environ['OBJECT_FILE_DIR_%s' % os.environ['CURRENT_VARIANT']],\n                            architecture,\n                            os.environ['EXECUTABLE_NAME'])\n\n    # Get the full path to our custom linked archive of the project.\n    #\n    def get_linked_ufw_archive_path(self, architecture):\n        return self.get_linked_archive_path(architecture) + \".ufwbuild\"\n\n    # Get the full path to the executable of an archive.\n    #\n    def get_exe_path(self, node):\n        path = os.path.join(*node['pathComponents'])\n        if node['fileType'] == 'wrapper.framework':\n            # Frameworks are directories, so go one deeper\n            path = os.path.join(path, os.path.splitext(node['pathComponents'][-1])[0])\n        return path\n\n    # Get the path to the directory containing the archive.\n    #\n    def get_containing_path(self, node):\n        return os.path.join(*node['pathComponents'])\n    \n    def get_archive_search_paths(self):\n        log.info(\"Search paths = %s\" % set([self.get_containing_path(fw) for fw in self.static_frameworks] + [self.get_containing_path(fw) for fw in self.static_libraries]))\n        return set([self.get_containing_path(fw) for fw in self.static_frameworks] + [self.get_containing_path(fw) for fw in self.static_libraries])\n\n    # Command to link all objects of a single architecture.\n    #\n    def get_single_arch_link_command(self, architecture):\n        cmd = [self.libtool_path,\n               \"-static\",\n               \"-arch_only\", architecture,\n               \"-syslibroot\", os.environ['SDKROOT'],\n               \"-L%s\" % os.environ['TARGET_BUILD_DIR'],\n               \"-filelist\", os.environ['LINK_FILE_LIST_%s_%s' % (os.environ['CURRENT_VARIANT'], architecture)]]\n        if os.environ.get('OTHER_LDFLAGS', False):\n            cmd += [os.environ['OTHER_LDFLAGS']]\n        if os.environ.get('WARNING_LDFLAGS', False):\n            cmd += [os.environ['WARNING_LDFLAGS']]\n#        cmd += [\"-L%s\" % libpath for libpath in self.get_archive_search_paths()]\n        cmd += [self.get_exe_path(fw) for fw in self.static_frameworks]\n        cmd += [self.get_exe_path(lib) for lib in self.static_libraries]\n        cmd += [\"-o\", self.get_linked_ufw_archive_path(architecture)]\n        return cmd\n\n    # Command to link all local architectures for the current configuration\n    # into an archive. This reads all libraries + the UFW-built archives and\n    # overwrites the final product.\n    #\n    def get_local_archs_link_command(self):\n        cmd = [self.libtool_path,\n               \"-static\"]\n        cmd += self.local_linked_archive_paths\n        cmd += [self.get_exe_path(fw) for fw in self.static_frameworks]\n        cmd += [self.get_exe_path(lib) for lib in self.static_libraries]\n        cmd += [\"-o\", os.path.join(os.environ['TARGET_BUILD_DIR'], os.environ['EXECUTABLE_PATH'])]\n        return cmd\n\n    # Command to link all architectures into a universal archive.\n    # This reads all UFW-built archives and overwrites the final product.\n    #\n    def get_all_archs_link_command(self):\n        cmd = [self.libtool_path,\n               \"-static\"]\n        cmd += self.local_linked_archive_paths + self.build_state.slave_linked_archive_paths\n        cmd += [\"-o\", os.path.join(os.environ['TARGET_BUILD_DIR'], os.environ['EXECUTABLE_PATH'])]\n        return cmd\n\n    # Build up an environment for the slave process. This uses BUILD_ROOT\n    # and TEMP_ROOT to convert all environment variables to values suitable\n    # for the slave build environment so that xcodebuild doesn't try to build\n    # in the project directory under \"build\".\n    #\n    def get_slave_environment(self):\n        ignored = ['LD_MAP_FILE_PATH',\n        'HEADER_SEARCH_PATHS',\n        'LIBRARY_SEARCH_PATHS',\n        'FRAMEWORK_SEARCH_PATHS']\n        build_root = os.environ['BUILD_ROOT']\n        temp_root = os.environ['TEMP_ROOT']\n        newenv = {}\n        for key, value in os.environ.items():\n            if key not in ignored and not key.startswith('LINK_FILE_LIST_') and not key.startswith('LD_DEPENDENCY_'):\n                if build_root in value or temp_root in value:\n                    newenv[key] = value.replace(self.local_platform, self.other_platform)\n        return newenv\n\n    # Command to invoke xcodebuild on the slave platform.\n    #\n    def get_slave_project_build_command(self):\n        cmd = [\"xcodebuild\",\n               \"-project\",\n               os.environ['PROJECT_FILE_PATH'],\n               \"-target\",\n               os.environ['TARGET_NAME'],\n               \"-configuration\",\n               os.environ['CONFIGURATION'],\n               \"-sdk\",\n               self.other_platform + self.sdk_version]\n        cmd += [\"%s=%s\" % (key, value) for key, value in self.get_slave_environment().items()]\n        cmd += [\"UFW_MASTER_PLATFORM=\" + os.environ['PLATFORM_NAME']]\n        cmd += [os.environ['ACTION']]\n        return cmd\n\n\n\n##############################################################################\n#\n# Utility Functions\n#\n##############################################################################\n\n# Split a path into a list of path components.\n#\ndef splitpath(path, maxdepth=20):\n     (head, tail) = os.path.split(path)\n     return splitpath(head, maxdepth - 1) + [tail] if maxdepth and head and head != path else [ head or tail ]\n\n# Remove all subdirectories under a path.\n#\ndef remove_subdirs(path, ignore_files):\n    if os.path.exists(path):\n        for filename in filter(lambda x: x not in ignore_files, os.listdir(path)):\n            fullpath = os.path.join(path, filename)\n            if os.path.isdir(fullpath):\n                log.info(\"Remove %s\" % fullpath)\n                shutil.rmtree(fullpath)\n\n# Make whatever parent paths are necessary for a path to exist.\n#\ndef ensure_path_exists(path):\n    if not os.path.isdir(path):\n        os.makedirs(path)\n\n# Make whatever parent paths are necessary for a path's parent to exist.\n#\ndef ensure_parent_exists(path):\n    parent = os.path.dirname(path)\n    if not os.path.isdir(parent):\n        os.makedirs(parent)\n\n# Remove a file or dir if it exists.\n#\ndef remove_path(path):\n    if os.path.exists(path):\n        if os.path.isdir(path) and not os.path.islink(path):\n            shutil.rmtree(path)\n        else:\n            os.remove(path)\n\n# Move a file or dir, replacing the destination if it exists.\n#\ndef move_file(src, dst):\n    if src == dst or not os.path.isfile(src):\n        return\n    log.info(\"Move %s to %s\" % (src, dst))\n    ensure_parent_exists(dst)\n    remove_path(dst)\n    shutil.move(src, dst)\n\n# Copy a file or dir, replacing the destination if it exists already.\n#\ndef copy_overwrite(src, dst):\n    if src != dst:\n        remove_path(dst)\n        ensure_parent_exists(dst)\n        shutil.copytree(src, dst, symlinks=True)\n\n# Attempt to symlink link_path -> link_to.\n# link_to must be a path relative to link_path's parent and must exist.\n# If link_path already exists, do nothing.\n#\ndef attempt_symlink(link_path, link_to):\n    # Only allow linking to an existing file\n    os.stat(os.path.abspath(os.path.join(link_path, \"..\", link_to)))\n\n    # Only make the link if it hasn't already been made\n    if not os.path.exists(link_path):\n        log.info(\"Symlink %s -> %s\" % (link_path, link_to))\n        os.symlink(link_to, link_path)\n\n# Takes the last entry in an array-based path and returns a normal path\n# relative to base_path.\n#\ndef top_level_file_path(base_path, path_list):\n    return os.path.join(base_path, os.path.split(path_list[-1])[-1])\n\n# Takes all entries in an array-based path and returns a normal path\n# relative to base_path.\n#\ndef full_file_path(base_path, path_list):\n    return os.path.join(*([base_path] + path_list))\n\n# Print a command before executing it.\n# Also print out all output from the command to STDOUT.\n#\ndef print_and_call(cmd):\n    log.info(\"Cmd \" + \" \".join(cmd))\n    p = subprocess.Popen(cmd, stdout=subprocess.PIPE, stderr=subprocess.STDOUT)\n    result = p.communicate()[0]\n    if len(result) > 0:\n        log.info(result)\n    if p.returncode != 0:\n        raise subprocess.CalledProcessError(p.returncode, cmd)\n\n# Special print-and-call command for the slave build that strips out\n# xcodebuild's spammy list of environment variables.\n#\ndef print_and_call_slave_build(cmd, other_platform):\n    separator = '=== BUILD NATIVE TARGET '\n    p = subprocess.Popen(cmd, stdout=subprocess.PIPE, stderr=subprocess.STDOUT)\n    result = p.communicate()[0].split(separator)\n    if len(result) == 1:\n        result = result[0]\n    else:\n        result = separator + result[1]\n    log.info(\"Cmd \" + \" \".join(cmd) + \"\\n\" + result)\n    if p.returncode != 0:\n        raise subprocess.CalledProcessError(p.returncode, cmd)\n\n# Issue a warning and record that a warning has been issued.\n#\ndef issue_warning(msg, *args, **kwargs):\n    global issued_warnings\n    issued_warnings = True\n    log.warn(msg, *args, **kwargs)\n\n\n\n##############################################################################\n#\n# Main Application\n#\n##############################################################################\n\n# Check if we are running as master.\n#\ndef is_master():\n    return os.environ.get('UFW_MASTER_PLATFORM', os.environ['PLATFORM_NAME']) == os.environ['PLATFORM_NAME']\n\n# DerivedData should almost never appear in any framework, library, or header\n# search paths. However, Xcode will sometimes add them in, so we check to make\n# sure.\n#\ndef check_for_derived_data_in_search_paths(project):\n    search_path_keys = [\"FRAMEWORK_SEARCH_PATHS\", \"LIBRARY_SEARCH_PATHS\", \"HEADER_SEARCH_PATHS\"]\n    build_configs = project.target['buildConfigurationList']['buildConfigurations']\n    build_settings = filter(lambda x: x['name'] == os.environ['CONFIGURATION'], build_configs)[0]['buildSettings']\n    \n    found_something = False\n    for path_key in filter(lambda x: x in build_settings, search_path_keys):\n        path = build_settings[path_key]\n        if \"DerivedData\" in path:\n            found_something = True\n            log.warn(\"Derived data in %s\" % path)\n            issue_warning(\"'%s' contains reference to 'DerivedData'.\" % path_key)\n    if found_something:\n        log.warn(\"Check your build settings and remove any entries that contain paths inside the DerivedData folder.\")\n        log.warn(\"Otherwise you can disable this warning by changing 'config_warn_derived_data' in this script.\")\n\n# Link local architectures into their respective archives.\n#\ndef link_local_archs(project):\n    for arch in project.local_architectures:\n        print_and_call(project.get_single_arch_link_command(arch))\n\n# Link only the local architectures into the final product, not the slave\n# architectures. For iphoneos, this will be armv6, armv7. For simulator, this\n# will be i386.\n#\ndef link_combine_local_archs(project):\n    print_and_call(project.get_local_archs_link_command())\n\n# Link all architectures into the final product.\n#\ndef link_combine_all_archs(project):\n    print_and_call(project.get_all_archs_link_command())\n\n# Check if we should open the build directory after a successful build.\n#\ndef should_open_build_dir():\n    env_setting = os.environ.get('UFW_OPEN_BUILD_DIR', None)\n    if env_setting is not None:\n        return env_setting\n\n    return config_open_build_dir\n\n# Open the build dir in Finder.\n#\ndef open_build_dir():\n    print_and_call(['open', os.environ['TARGET_BUILD_DIR']])\n\n# Check if the build was started by selecting \"Archive\" under \"Product\" in\n# Xcode.\n#\ndef is_archive_build():\n    # ACTION is always 'build', but perhaps Apple will fix this someday?\n    archive_build = os.environ['ACTION'] == 'archive'\n\n    if not archive_build:\n        # This can be passed in as an env variable when building from command line.\n        archive_build = os.environ.get('UFW_ACTION', None) == 'archive'\n\n    build_dir = splitpath(os.environ['BUILD_DIR'])\n    if not archive_build:\n        # This partial path is used when you select \"archive\" from within Xcode.\n        archive_build = 'ArchiveIntermediates' in build_dir\n\n    # It only counts as a full archive build if this target is being built into\n    # its own build dir (not being built as a dependency of another target)\n    if archive_build:\n        archive_build = os.environ['TARGET_NAME'] in build_dir\n    \n    return archive_build\n\n# Xcode by default throws all public headers into the top level directory.\n# This function moves them to their expected deep hierarchy.\n#\ndef build_deep_header_hierarchy(project):\n    header_path_top = config_deep_header_top\n    if not header_path_top:\n        header_path_top = os.path.commonprefix(project.header_paths)\n    else:\n        header_path_top = splitpath(header_path_top)\n\n    built_headers_path = os.path.join(os.environ['TARGET_BUILD_DIR'], os.environ['PUBLIC_HEADERS_FOLDER_PATH'])\n    movable_headers = project.movable_headers_relative_to(header_path_top)\n\n    # Remove subdirs if they only contain files that have been rebuilt\n    ignore_headers = filter(lambda x: not os.path.isfile(top_level_file_path(built_headers_path, x)), movable_headers)\n    remove_subdirs(built_headers_path, [file[0] for file in ignore_headers])\n\n    # Move rebuilt headers into their proper subdirs\n    for header in movable_headers:\n        move_file(top_level_file_path(built_headers_path, header), full_file_path(built_headers_path, header))\n\n# Add all symlinks needed to make a full framework structure:\n#\n# MyFramework.framework\n# |-- MyFramework -> Versions/Current/MyFramework\n# |-- Headers -> Versions/Current/Headers\n# |-- Resources -> Versions/Current/Resources\n# `-- Versions\n#     |-- A\n#     |   |-- MyFramework\n#     |   |-- Headers\n#     |   |   `-- MyFramework.h\n#     |   `-- Resources\n#     |       |-- Info.plist\n#     |       |-- MyViewController.nib\n#     |       `-- en.lproj\n#     |           `-- InfoPlist.strings\n#     `-- Current -> A\n#\ndef add_symlinks_to_framework(project):\n    base_dir = project.local_built_fw_path\n    attempt_symlink(os.path.join(base_dir, \"Versions\", \"Current\"), os.environ['FRAMEWORK_VERSION'])\n    if os.path.isdir(os.path.join(base_dir, \"Versions\", \"Current\", \"Headers\")):\n        attempt_symlink(os.path.join(base_dir, \"Headers\"), os.path.join(\"Versions\", \"Current\", \"Headers\"))\n    if os.path.isdir(os.path.join(base_dir, \"Versions\", \"Current\", \"Resources\")):\n        attempt_symlink(os.path.join(base_dir, \"Resources\"), os.path.join(\"Versions\", \"Current\", \"Resources\"))\n    attempt_symlink(os.path.join(base_dir, os.environ['EXECUTABLE_NAME']), os.path.join(\"Versions\", \"Current\", os.environ['EXECUTABLE_NAME']))\n\n# Build an embedded framework structure.\n# An embedded framework contains the actual framework, plus a \"Resources\"\n# directory containing symlinks to all resources found in the actual framework,\n# with the exception of \"Info.plist\" and anything ending in \".lproj\":\n#\n# MyFramework.embeddedframework\n# |-- MyFramework.framework\n# |   |-- MyFramework -> Versions/Current/MyFramework\n# |   |-- Headers -> Versions/Current/Headers\n# |   |-- Resources -> Versions/Current/Resources\n# |   `-- Versions\n# |       |-- A\n# |       |   |-- MyFramework\n# |       |   |-- Headers\n# |       |   |   `-- MyFramework.h\n# |       |   `-- Resources\n# |       |       |-- Info.plist\n# |       |       |-- MyViewController.nib\n# |       |       `-- en.lproj\n# |       |           `-- InfoPlist.strings\n# |       `-- Current -> A\n# `-- Resources\n#     `-- MyViewController.nib -> ../MyFramework.framework/Resources/MyViewController.nib\n#\ndef build_embedded_framework(project):\n    fw_path = project.local_built_fw_path\n    embedded_path = project.local_built_embedded_fw_path\n    fw_name = os.environ['WRAPPER_NAME']\n\n    if (os.path.islink(fw_path)):\n        # If the framework path is a link, the build result already in embeddedframework.\n        # Just recreate embeddedframework's Resources\n        remove_path(os.path.join(embedded_path, \"Resources\"))\n    else:\n        remove_path(embedded_path)\n        ensure_path_exists(embedded_path)\n        copy_overwrite(fw_path, os.path.join(embedded_path, fw_name))\n\n    # Create embeddedframework's Resources        \n    ensure_path_exists(os.path.join(embedded_path, \"Resources\"))\n    symlink_source = os.path.join(\"..\", fw_name, \"Resources\")\n    symlink_path = os.path.join(embedded_path, \"Resources\")\n    if os.path.isdir(os.path.join(fw_path, \"Resources\")):\n        for file in filter(lambda x: x != \"Info.plist\" and not x.endswith(\".lproj\"), os.listdir(os.path.join(fw_path, \"Resources\"))):\n            attempt_symlink(os.path.join(symlink_path, file), os.path.join(symlink_source, file))\n\n    # Remove the normal framework and replace it with a symlink to the copy\n    # in the embedded framework. This is needed because Xcode runs its strip\n    # phase AFTER the script runs.\n    embed_fw_wrapper = os.path.splitext(os.environ['WRAPPER_NAME'])[0] + \".embeddedframework\"\n    remove_path(fw_path)\n    attempt_symlink(fw_path, os.path.join(embed_fw_wrapper, os.environ['WRAPPER_NAME']))\n\n\n# Run the build process in slave mode to build the other configuration\n# (device/simulator).\n#\ndef run_slave_build(project):\n    print_and_call_slave_build(project.get_slave_project_build_command(), project.other_platform)\n\n# Run the build process.\n#\ndef run_build():\n    project = Project(os.path.join(os.environ['PROJECT_FILE_PATH'], \"project.pbxproj\"))\n\n    # Issue warnings only if we're master.\n    if is_master():\n        if len(project.compilable_sources) == 0:\n            raise Exception(\"No compilable sources found. Please add at least one source file to build target %s.\" % os.environ['TARGET_NAME'])\n\n        if config_warn_derived_data:\n            check_for_derived_data_in_search_paths(project)\n        if config_warn_no_public_headers and len(project.public_headers) == 0:\n            issue_warning('No headers in build target %s were marked public. Please move at least one header to \"Public\" in the \"Copy Headers\" build phase.' % os.environ['TARGET_NAME'])\n\n    # Only build slave if this is an archive build.\n    if is_archive_build():\n        if is_master():\n            log.debug(\"Building as MASTER\")\n            # The slave-side linker tries to include this (nonexistent) path as\n            # a library path.\n            ensure_path_exists(project.get_slave_environment()['BUILT_PRODUCTS_DIR'])\n            project.build_state.persist()\n            run_slave_build(project)\n            project.build_state.reload()\n        else:\n            log.debug(\"Building as SLAVE\")\n            project.build_state.reload()\n            project.build_state.set_slave_properties(project.local_architectures,\n                                                     project.local_linked_archive_paths,\n                                                     project.local_built_fw_path,\n                                                     project.local_built_embedded_fw_path)\n            project.build_state.persist()\n\n    link_local_archs(project)\n    \n    # Only do a universal binary when building an archive.\n    if is_archive_build() and is_master():\n        link_combine_all_archs(project)\n    else:\n        link_combine_local_archs(project)\n\n    if config_deep_header_hierarchy:\n        build_deep_header_hierarchy(project)\n\n    add_symlinks_to_framework(project)\n    \n    if is_master():\n        if config_framework_type == 'embeddedframework':\n            build_embedded_framework(project)\n        elif config_framework_type != 'framework':\n            raise Exception(\"%s: Unknown framework type for config_framework_type\" % config_framework_type)\n\n\nif __name__ == \"__main__\":\n    log_handler = logging.StreamHandler()\n    log_handler.setFormatter(logging.Formatter(\"%(name)s (\" + os.environ['PLATFORM_NAME'] + \"): %(levelname)s: %(message)s\"))\n    log.addHandler(log_handler)\n    log.setLevel(config_log_level)\n\n    error_code = 0\n    prefix = \"M\" if is_master() else \"S\"\n    log_handler.setFormatter(logging.Formatter(\"%(name)s (\" + prefix + \" \" + os.environ['PLATFORM_NAME'] + \"): %(levelname)s: %(message)s\"))\n\n    log.debug(\"Begin build process\")\n\n    if config_deep_header_top:\n        config_deep_header_top = string.Template(config_deep_header_top).substitute(os.environ)\n\n    try:\n        run_build()\n        if issued_warnings:\n            if config_fail_on_warnings:\n                error_code = 1\n            log.warn(\"Build completed with warnings\")\n        else:\n            log.info(\"Build completed\")\n        if not is_archive_build():\n            log.info(\"Note: This is *NOT* a universal framework build. To build as a universal framework, do an archive build.\")\n            log.info(\"To do an archive build from command line, use \\\"xcodebuild -configuration Release UFW_ACTION=archive clean build\\\"\")\n    except Exception:\n        traceback.print_exc(file=sys.stdout)\n        error_code = 1\n        log.error(\"Build failed\")\n    finally:\n        if error_code == 0 and is_archive_build() and is_master():\n            log.info(\"Built framework is in \" + os.environ['TARGET_BUILD_DIR'])\n            if should_open_build_dir():\n                open_build_dir()\n        sys.exit(error_code)\n";
		};
/* End PBXShellScriptBuildPhase section */

/* Begin PBXSourcesBuildPhase section */
		9D0BB83C18BB1AE100667349 /* Sources */ = {
			isa = PBXSourcesBuildPhase;
			buildActionMask = 2147483647;
			files = (
				9D0BB84E18BB1AE100667349 /* KeyboardManagerTests.m in Sources */,
			);
			runOnlyForDeploymentPostprocessing = 0;
		};
		9D0BB86D18BB232B00667349 /* Sources */ = {
			isa = PBXSourcesBuildPhase;
			buildActionMask = 2147483647;
			files = (
				9DFD564A18BCA765001007A2 /* IQTitleBarButtonItem.m in Sources */,
				9DF8A9E218BB5ED8008E93B8 /* IQKeyboardManager.m in Sources */,
				9DF8A9E418BB5ED8008E93B8 /* IQToolbar.m in Sources */,
				9DF8A9E818BB5ED8008E93B8 /* IQSegmentedNextPrevious.m in Sources */,
				9DF8A9EB18BB5ED8008E93B8 /* IQUIView+IQKeyboardToolbar.m in Sources */,
				9DF8A9ED18BB5ED8008E93B8 /* IQUIView+Hierarchy.m in Sources */,
				C0B0D04C1965C5770006AC54 /* IQBarButtonItem.m in Sources */,
				9DF8A9EF18BB5ED8008E93B8 /* IQUIWindow+Hierarchy.m in Sources */,
				9DF8A9F118BB5ED8008E93B8 /* IQNSArray+Sort.m in Sources */,
				9D18420C18C7015A00CF17FF /* IQTextView.m in Sources */,
			);
			runOnlyForDeploymentPostprocessing = 0;
		};
		C0B63B971781FAB1008D3B64 /* Sources */ = {
			isa = PBXSourcesBuildPhase;
			buildActionMask = 2147483647;
			files = (
				C0B0D04B1965C5770006AC54 /* IQBarButtonItem.m in Sources */,
				53CF2B7F1903D02200E3FDEA /* NavigationBarViewController.m in Sources */,
				9D0BB82118BB18E200667349 /* IQUIView+IQKeyboardToolbar.m in Sources */,
				9D1F46971977B0570057B4A2 /* DALinedTextView.m in Sources */,
				9D0BB85718BB1B8F00667349 /* IQUIView+Hierarchy.m in Sources */,
				C0B63BAC1781FAB1008D3B64 /* main.m in Sources */,
				C0B63BB01781FAB1008D3B64 /* AppDelegate.m in Sources */,
				AFF236C117CA224400760F6C /* IQKeyboardManager.m in Sources */,
				9D0BB81E18BB18AA00667349 /* IQToolbar.m in Sources */,
				C07E20B51858FF54001699A8 /* ScrollViewController.m in Sources */,
				C07E20BE18590085001699A8 /* WebViewController.m in Sources */,
				C07E20C3185900BD001699A8 /* TextFieldViewController.m in Sources */,
				9D1F46921977A0C60057B4A2 /* IQFeedbackView.m in Sources */,
				9D8E5DAC18BC8E1D005695CF /* ViewController.m in Sources */,
				9D18420B18C7015A00CF17FF /* IQTextView.m in Sources */,
				9D8E5DA918BC7C61005695CF /* IQTitleBarButtonItem.m in Sources */,
				9D0BB82418BB195300667349 /* IQSegmentedNextPrevious.m in Sources */,
				C080A59318740EFF0088441B /* TextViewSpecialCaseViewController.m in Sources */,
				9D1F46931977A0C60057B4A2 /* UIImage+ImageEffects.m in Sources */,
				9D0BB88718BB293D00667349 /* IQNSArray+Sort.m in Sources */,
				9D0BB88418BB261500667349 /* IQUIWindow+Hierarchy.m in Sources */,
				9D03F06F18BDC19400F4970D /* SpecialCaseViewController.m in Sources */,
			);
			runOnlyForDeploymentPostprocessing = 0;
		};
/* End PBXSourcesBuildPhase section */

/* Begin PBXVariantGroup section */
		9D0BB84A18BB1AE100667349 /* InfoPlist.strings */ = {
			isa = PBXVariantGroup;
			children = (
				9D0BB84B18BB1AE100667349 /* en */,
				9DC4CE2318DAE03800DB2CB0 /* es */,
			);
			name = InfoPlist.strings;
			sourceTree = "<group>";
		};
		9D0BB87818BB232B00667349 /* InfoPlist.strings */ = {
			isa = PBXVariantGroup;
			children = (
				9D0BB87918BB232B00667349 /* en */,
				9DC4CE2418DAE03800DB2CB0 /* es */,
			);
			name = InfoPlist.strings;
			sourceTree = "<group>";
		};
		9DC4CE2E18DAF77300DB2CB0 /* Main.storyboard */ = {
			isa = PBXVariantGroup;
			children = (
				9DC4CE3118DAF77700DB2CB0 /* Base */,
				9DC4CE3318DAF7F200DB2CB0 /* es */,
				C0AB930A195F5A5900447049 /* en */,
			);
			name = Main.storyboard;
			sourceTree = "<group>";
		};
		C0B63BA81781FAB1008D3B64 /* InfoPlist.strings */ = {
			isa = PBXVariantGroup;
			children = (
				C0B63BA91781FAB1008D3B64 /* en */,
				9DC4CE2218DAE03800DB2CB0 /* es */,
			);
			name = InfoPlist.strings;
			sourceTree = "<group>";
		};
/* End PBXVariantGroup section */

/* Begin XCBuildConfiguration section */
		9D0BB85318BB1AE100667349 /* Debug */ = {
			isa = XCBuildConfiguration;
			buildSettings = {
				BUNDLE_LOADER = "$(BUILT_PRODUCTS_DIR)/KeyboardTextFieldDemo.app/KeyboardTextFieldDemo";
				CLANG_CXX_LANGUAGE_STANDARD = "gnu++0x";
				CLANG_CXX_LIBRARY = "libc++";
				CLANG_WARN_DIRECT_OBJC_ISA_USAGE = YES_ERROR;
				CLANG_WARN_OBJC_ROOT_CLASS = YES_ERROR;
				COMBINE_HIDPI_IMAGES = YES;
				FRAMEWORK_SEARCH_PATHS = (
					"$(DEVELOPER_FRAMEWORKS_DIR)",
					"$(inherited)",
				);
				GCC_ENABLE_OBJC_EXCEPTIONS = YES;
				GCC_PRECOMPILE_PREFIX_HEADER = YES;
				GCC_PREFIX_HEADER = "KeyboardManager/KeyboardManager-Prefix.pch";
				GCC_PREPROCESSOR_DEFINITIONS = (
					"DEBUG=1",
					"$(inherited)",
				);
				GCC_WARN_ABOUT_RETURN_TYPE = YES_ERROR;
				INFOPLIST_FILE = "KeyboardManagerTests/KeyboardManagerTests-Info.plist";
				MACOSX_DEPLOYMENT_TARGET = 10.8;
				PRODUCT_NAME = "$(TARGET_NAME)";
				SDKROOT = macosx;
				TEST_HOST = "$(BUNDLE_LOADER)";
				WRAPPER_EXTENSION = xctest;
			};
			name = Debug;
		};
		9D0BB85418BB1AE100667349 /* Release */ = {
			isa = XCBuildConfiguration;
			buildSettings = {
				BUNDLE_LOADER = "$(BUILT_PRODUCTS_DIR)/KeyboardTextFieldDemo.app/KeyboardTextFieldDemo";
				CLANG_CXX_LANGUAGE_STANDARD = "gnu++0x";
				CLANG_CXX_LIBRARY = "libc++";
				CLANG_WARN_DIRECT_OBJC_ISA_USAGE = YES_ERROR;
				CLANG_WARN_OBJC_ROOT_CLASS = YES_ERROR;
				COMBINE_HIDPI_IMAGES = YES;
				DEBUG_INFORMATION_FORMAT = "dwarf-with-dsym";
				ENABLE_NS_ASSERTIONS = NO;
				FRAMEWORK_SEARCH_PATHS = (
					"$(DEVELOPER_FRAMEWORKS_DIR)",
					"$(inherited)",
				);
				GCC_ENABLE_OBJC_EXCEPTIONS = YES;
				GCC_PRECOMPILE_PREFIX_HEADER = YES;
				GCC_PREFIX_HEADER = "KeyboardManager/KeyboardManager-Prefix.pch";
				GCC_WARN_ABOUT_RETURN_TYPE = YES_ERROR;
				INFOPLIST_FILE = "KeyboardManagerTests/KeyboardManagerTests-Info.plist";
				MACOSX_DEPLOYMENT_TARGET = 10.8;
				PRODUCT_NAME = "$(TARGET_NAME)";
				SDKROOT = macosx;
				TEST_HOST = "$(BUNDLE_LOADER)";
				WRAPPER_EXTENSION = xctest;
			};
			name = Release;
		};
		9D0BB88018BB232B00667349 /* Debug */ = {
			isa = XCBuildConfiguration;
			buildSettings = {
				CLANG_CXX_LANGUAGE_STANDARD = "gnu++0x";
				CLANG_CXX_LIBRARY = "libc++";
				CLANG_ENABLE_MODULES = YES;
				CLANG_WARN_DIRECT_OBJC_ISA_USAGE = YES_ERROR;
				CLANG_WARN_OBJC_ROOT_CLASS = YES_ERROR;
				DYLIB_COMPATIBILITY_VERSION = 1;
				DYLIB_CURRENT_VERSION = 1;
				FRAMEWORK_VERSION = A;
				GCC_PRECOMPILE_PREFIX_HEADER = YES;
				GCC_PREFIX_HEADER = "";
				GCC_PREPROCESSOR_DEFINITIONS = (
					"DEBUG=1",
					"$(inherited)",
				);
				GCC_WARN_ABOUT_RETURN_TYPE = YES_ERROR;
				INFOPLIST_FILE = "KeyboardManager/KeyboardManager-Info.plist";
				PRODUCT_NAME = "$(TARGET_NAME)";
				SHARED_PRECOMPS_DIR = "";
				SKIP_INSTALL = YES;
				WRAPPER_EXTENSION = framework;
			};
			name = Debug;
		};
		9D0BB88118BB232B00667349 /* Release */ = {
			isa = XCBuildConfiguration;
			buildSettings = {
				CLANG_CXX_LANGUAGE_STANDARD = "gnu++0x";
				CLANG_CXX_LIBRARY = "libc++";
				CLANG_ENABLE_MODULES = YES;
				CLANG_WARN_DIRECT_OBJC_ISA_USAGE = YES_ERROR;
				CLANG_WARN_OBJC_ROOT_CLASS = YES_ERROR;
				DYLIB_COMPATIBILITY_VERSION = 1;
				DYLIB_CURRENT_VERSION = 1;
				ENABLE_NS_ASSERTIONS = NO;
				FRAMEWORK_VERSION = A;
				GCC_PRECOMPILE_PREFIX_HEADER = YES;
				GCC_PREFIX_HEADER = "";
				GCC_WARN_ABOUT_RETURN_TYPE = YES_ERROR;
				INFOPLIST_FILE = "KeyboardManager/KeyboardManager-Info.plist";
				PRODUCT_NAME = "$(TARGET_NAME)";
				SHARED_PRECOMPS_DIR = "";
				SKIP_INSTALL = YES;
				WRAPPER_EXTENSION = framework;
			};
			name = Release;
		};
		C0B63BB71781FAB1008D3B64 /* Debug */ = {
			isa = XCBuildConfiguration;
			buildSettings = {
				ALWAYS_SEARCH_USER_PATHS = NO;
				CLANG_ENABLE_OBJC_ARC = YES;
				CLANG_WARN_BOOL_CONVERSION = YES;
				CLANG_WARN_CONSTANT_CONVERSION = YES;
				CLANG_WARN_EMPTY_BODY = YES;
				CLANG_WARN_ENUM_CONVERSION = YES;
				CLANG_WARN_INT_CONVERSION = YES;
				CLANG_WARN__DUPLICATE_METHOD_MATCH = YES;
				CODE_SIGN_IDENTITY = "iPhone Developer";
				"CODE_SIGN_IDENTITY[sdk=iphoneos*]" = "iPhone Developer";
				COPY_PHASE_STRIP = NO;
				GCC_C_LANGUAGE_STANDARD = gnu99;
				GCC_DYNAMIC_NO_PIC = NO;
				GCC_OPTIMIZATION_LEVEL = 0;
				GCC_PREPROCESSOR_DEFINITIONS = (
					"DEBUG=1",
					"$(inherited)",
				);
				GCC_SYMBOLS_PRIVATE_EXTERN = NO;
				GCC_VERSION = com.apple.compilers.llvm.clang.1_0;
				GCC_WARN_64_TO_32_BIT_CONVERSION = YES;
				GCC_WARN_ABOUT_MISSING_PROTOTYPES = YES;
				GCC_WARN_ABOUT_RETURN_TYPE = YES;
				GCC_WARN_UNDECLARED_SELECTOR = YES;
				GCC_WARN_UNINITIALIZED_AUTOS = YES;
				GCC_WARN_UNUSED_FUNCTION = YES;
				GCC_WARN_UNUSED_VARIABLE = YES;
				IPHONEOS_DEPLOYMENT_TARGET = 7.1;
				ONLY_ACTIVE_ARCH = YES;
				SDKROOT = iphoneos;
			};
			name = Debug;
		};
		C0B63BB81781FAB1008D3B64 /* Release */ = {
			isa = XCBuildConfiguration;
			buildSettings = {
				ALWAYS_SEARCH_USER_PATHS = NO;
				CLANG_ENABLE_OBJC_ARC = YES;
				CLANG_WARN_BOOL_CONVERSION = YES;
				CLANG_WARN_CONSTANT_CONVERSION = YES;
				CLANG_WARN_EMPTY_BODY = YES;
				CLANG_WARN_ENUM_CONVERSION = YES;
				CLANG_WARN_INT_CONVERSION = YES;
				CLANG_WARN__DUPLICATE_METHOD_MATCH = YES;
				CODE_SIGN_IDENTITY = "iPhone Developer";
				"CODE_SIGN_IDENTITY[sdk=iphoneos*]" = "iPhone Developer";
				COPY_PHASE_STRIP = YES;
				GCC_C_LANGUAGE_STANDARD = gnu99;
				GCC_VERSION = com.apple.compilers.llvm.clang.1_0;
				GCC_WARN_64_TO_32_BIT_CONVERSION = YES;
				GCC_WARN_ABOUT_MISSING_PROTOTYPES = YES;
				GCC_WARN_ABOUT_RETURN_TYPE = YES;
				GCC_WARN_UNDECLARED_SELECTOR = YES;
				GCC_WARN_UNINITIALIZED_AUTOS = YES;
				GCC_WARN_UNUSED_FUNCTION = YES;
				GCC_WARN_UNUSED_VARIABLE = YES;
				IPHONEOS_DEPLOYMENT_TARGET = 7.1;
				OTHER_CFLAGS = "-DNS_BLOCK_ASSERTIONS=1";
				SDKROOT = iphoneos;
				VALIDATE_PRODUCT = YES;
			};
			name = Release;
		};
		C0B63BBA1781FAB1008D3B64 /* Debug */ = {
			isa = XCBuildConfiguration;
			buildSettings = {
				CLANG_ENABLE_MODULES = YES;
				CODE_SIGN_IDENTITY = "iPhone Developer";
				GCC_PRECOMPILE_PREFIX_HEADER = YES;
				GCC_PREFIX_HEADER = "KeyboardTextFieldDemo/IQKeyboard-Prefix.pch";
				GCC_PREPROCESSOR_DEFINITIONS = (
					"IQKEYBOARDMANAGER_DEBUG=0",
					"DEBUG=1",
				);
				INFOPLIST_FILE = "KeyboardTextFieldDemo/IQKeyboard-Info.plist";
<<<<<<< HEAD
				IPHONEOS_DEPLOYMENT_TARGET = 5.0;
				LD_RUNPATH_SEARCH_PATHS = "$(inherited) @executable_path/Frameworks";
=======
				IPHONEOS_DEPLOYMENT_TARGET = 6.0;
>>>>>>> e2c53c85
				PRODUCT_NAME = IQKeyboard;
				SWIFT_OPTIMIZATION_LEVEL = "-Onone";
				TARGETED_DEVICE_FAMILY = "1,2";
				WRAPPER_EXTENSION = app;
			};
			name = Debug;
		};
		C0B63BBB1781FAB1008D3B64 /* Release */ = {
			isa = XCBuildConfiguration;
			buildSettings = {
				CLANG_ENABLE_MODULES = YES;
				CODE_SIGN_IDENTITY = "iPhone Developer";
				GCC_PRECOMPILE_PREFIX_HEADER = YES;
				GCC_PREFIX_HEADER = "KeyboardTextFieldDemo/IQKeyboard-Prefix.pch";
				GCC_PREPROCESSOR_DEFINITIONS = "";
				INFOPLIST_FILE = "KeyboardTextFieldDemo/IQKeyboard-Info.plist";
<<<<<<< HEAD
				IPHONEOS_DEPLOYMENT_TARGET = 5.0;
				LD_RUNPATH_SEARCH_PATHS = "$(inherited) @executable_path/Frameworks";
=======
				IPHONEOS_DEPLOYMENT_TARGET = 6.0;
>>>>>>> e2c53c85
				PRODUCT_NAME = IQKeyboard;
				TARGETED_DEVICE_FAMILY = "1,2";
				WRAPPER_EXTENSION = app;
			};
			name = Release;
		};
/* End XCBuildConfiguration section */

/* Begin XCConfigurationList section */
		9D0BB85218BB1AE100667349 /* Build configuration list for PBXNativeTarget "KeyboardManagerTests" */ = {
			isa = XCConfigurationList;
			buildConfigurations = (
				9D0BB85318BB1AE100667349 /* Debug */,
				9D0BB85418BB1AE100667349 /* Release */,
			);
			defaultConfigurationIsVisible = 0;
			defaultConfigurationName = Release;
		};
		9D0BB87F18BB232B00667349 /* Build configuration list for PBXNativeTarget "KeyboardManager" */ = {
			isa = XCConfigurationList;
			buildConfigurations = (
				9D0BB88018BB232B00667349 /* Debug */,
				9D0BB88118BB232B00667349 /* Release */,
			);
			defaultConfigurationIsVisible = 0;
			defaultConfigurationName = Release;
		};
		C0B63B951781FAB0008D3B64 /* Build configuration list for PBXProject "IQKeyboard" */ = {
			isa = XCConfigurationList;
			buildConfigurations = (
				C0B63BB71781FAB1008D3B64 /* Debug */,
				C0B63BB81781FAB1008D3B64 /* Release */,
			);
			defaultConfigurationIsVisible = 0;
			defaultConfigurationName = Release;
		};
		C0B63BB91781FAB1008D3B64 /* Build configuration list for PBXNativeTarget "IQKeyboard" */ = {
			isa = XCConfigurationList;
			buildConfigurations = (
				C0B63BBA1781FAB1008D3B64 /* Debug */,
				C0B63BBB1781FAB1008D3B64 /* Release */,
			);
			defaultConfigurationIsVisible = 0;
			defaultConfigurationName = Release;
		};
/* End XCConfigurationList section */
	};
	rootObject = C0B63B921781FAB0008D3B64 /* Project object */;
}<|MERGE_RESOLUTION|>--- conflicted
+++ resolved
@@ -837,12 +837,8 @@
 					"DEBUG=1",
 				);
 				INFOPLIST_FILE = "KeyboardTextFieldDemo/IQKeyboard-Info.plist";
-<<<<<<< HEAD
 				IPHONEOS_DEPLOYMENT_TARGET = 5.0;
 				LD_RUNPATH_SEARCH_PATHS = "$(inherited) @executable_path/Frameworks";
-=======
-				IPHONEOS_DEPLOYMENT_TARGET = 6.0;
->>>>>>> e2c53c85
 				PRODUCT_NAME = IQKeyboard;
 				SWIFT_OPTIMIZATION_LEVEL = "-Onone";
 				TARGETED_DEVICE_FAMILY = "1,2";
@@ -859,12 +855,8 @@
 				GCC_PREFIX_HEADER = "KeyboardTextFieldDemo/IQKeyboard-Prefix.pch";
 				GCC_PREPROCESSOR_DEFINITIONS = "";
 				INFOPLIST_FILE = "KeyboardTextFieldDemo/IQKeyboard-Info.plist";
-<<<<<<< HEAD
 				IPHONEOS_DEPLOYMENT_TARGET = 5.0;
 				LD_RUNPATH_SEARCH_PATHS = "$(inherited) @executable_path/Frameworks";
-=======
-				IPHONEOS_DEPLOYMENT_TARGET = 6.0;
->>>>>>> e2c53c85
 				PRODUCT_NAME = IQKeyboard;
 				TARGETED_DEVICE_FAMILY = "1,2";
 				WRAPPER_EXTENSION = app;
