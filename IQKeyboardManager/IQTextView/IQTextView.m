--- conflicted
+++ resolved
@@ -108,11 +108,7 @@
 -(void)layoutSubviews
 {
     [super layoutSubviews];
-<<<<<<< HEAD
     self.placeholderLabel.frame = [self placeholderExpectedFrame];
-=======
-    self.placeholderLabel.frame = self.placeholderExpectedFrame;
->>>>>>> ca01adb1
 }
 
 -(void)setPlaceholder:(NSString *)placeholder
@@ -178,11 +174,8 @@
     
     UIEdgeInsets placeholderInsets = [self placeholderInsets];
     CGSize newSize = [super intrinsicContentSize];
-<<<<<<< HEAD
+    
     newSize.height = [self placeholderExpectedFrame].size.height + placeholderInsets.top + placeholderInsets.bottom;
-=======
-    newSize.height = self.placeholderExpectedFrame.size.height + placeholderInsets.top + placeholderInsets.bottom;
->>>>>>> ca01adb1
     
     return newSize;
 }
