--- conflicted
+++ resolved
@@ -47,26 +47,15 @@
     }
 
     private var placeholderExpectedFrame: CGRect {
-<<<<<<< HEAD
         let placeholderInsets: UIEdgeInsets = self.placeholderInsets
         let maxWidth: CGFloat = self.frame.width-placeholderInsets.left-placeholderInsets.right
-        let expectedSize: CGSize = IQ_PlaceholderLabel.sizeThatFits(CGSize(width: maxWidth, height: self.frame.height-placeholderInsets.top-placeholderInsets.bottom))
-=======
-        let placeholderInsets = self.placeholderInsets
-        let maxWidth = self.frame.width-placeholderInsets.left-placeholderInsets.right
-        let expectedSize = placeholderLabel.sizeThatFits(CGSize(width: maxWidth, height: self.frame.height-placeholderInsets.top-placeholderInsets.bottom))
->>>>>>> abdf4e49
+        let expectedSize: CGSize = placeholderLabel.sizeThatFits(CGSize(width: maxWidth, height: self.frame.height-placeholderInsets.top-placeholderInsets.bottom))
 
         return CGRect(x: placeholderInsets.left, y: placeholderInsets.top, width: maxWidth, height: expectedSize.height)
     }
 
-<<<<<<< HEAD
-    lazy var IQ_PlaceholderLabel: UILabel = {
-        let label: UILabel = UILabel()
-=======
     lazy var placeholderLabel: UILabel = {
         let label = UILabel()
->>>>>>> abdf4e49
 
         label.autoresizingMask = [.flexibleWidth, .flexibleHeight]
         label.lineBreakMode = .byWordWrapping
@@ -157,13 +146,8 @@
 
         didSet {
 
-<<<<<<< HEAD
             if let unwrappedFont: UIFont = font {
-                IQ_PlaceholderLabel.font = unwrappedFont
-=======
-            if let unwrappedFont = font {
                 placeholderLabel.font = unwrappedFont
->>>>>>> abdf4e49
             } else {
                 placeholderLabel.font = UIFont.systemFont(ofSize: 12)
             }
