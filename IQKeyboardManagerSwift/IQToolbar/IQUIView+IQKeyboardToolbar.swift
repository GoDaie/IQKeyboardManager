--- conflicted
+++ resolved
@@ -49,21 +49,16 @@
             return unwrappedToolbar
         } else {
 
-<<<<<<< HEAD
-            let frame: CGRect = CGRect(origin: .zero, size: .init(width: UIScreen.main.bounds.width, height: 44))
-            let newToolbar: IQToolbar = IQToolbar(frame: frame)
-=======
-            var width: CGFloat = 0
-            
+            let width: CGFloat
+
             if #available(iOS 13.0, *) {
-                width = window?.windowScene?.screen.bounds.width ?? .zero
+                width = base.window?.windowScene?.screen.bounds.width ?? 0
             } else {
                 width = UIScreen.main.bounds.width
             }
-            
+
             let frame = CGRect(origin: .zero, size: .init(width: width, height: 44))
             let newToolbar = IQToolbar(frame: frame)
->>>>>>> c00b1ae9
 
             objc_setAssociatedObject(base, &AssociatedKeys.toolbar, newToolbar, .OBJC_ASSOCIATION_RETAIN_NONATOMIC)
 
