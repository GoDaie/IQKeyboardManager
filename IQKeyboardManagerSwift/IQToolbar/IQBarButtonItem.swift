--- conflicted
+++ resolved
@@ -109,12 +109,5 @@
                 }
             }
         }
-<<<<<<< HEAD
-    }
-
-    deinit {
-        target = nil
-=======
->>>>>>> abdf4e49
     }
 }