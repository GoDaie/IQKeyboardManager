<?xml version="1.0" encoding="UTF-8"?>
<document type="com.apple.InterfaceBuilder3.CocoaTouch.Storyboard.XIB" version="3.0" toolsVersion="21701" targetRuntime="iOS.CocoaTouch" propertyAccessControl="none" useAutolayout="YES" useTraitCollections="YES" useSafeAreas="YES" colorMatched="YES">
    <device id="retina5_9" orientation="portrait" appearance="dark"/>
    <dependencies>
        <deployment identifier="iOS"/>
        <plugIn identifier="com.apple.InterfaceBuilder.IBCocoaTouchPlugin" version="21679"/>
        <capability name="Safe area layout guides" minToolsVersion="9.0"/>
        <capability name="System colors in document resources" minToolsVersion="11.0"/>
        <capability name="documents saved in the Xcode 8 format" minToolsVersion="8.0"/>
    </dependencies>
    <scenes>
        <!--TextField Demo-->
        <scene sceneID="kAr-5b-4Sn">
            <objects>
                <viewController storyboardIdentifier="TextFieldViewController" id="csO-qF-Ohn" customClass="TextFieldViewController" customModule="DemoSwift" customModuleProvider="target" sceneMemberID="viewController">
                    <view key="view" contentMode="scaleToFill" id="i84-jm-CzI" customClass="IQPreviousNextView" customModule="IQKeyboardManagerSwift">
                        <rect key="frame" x="0.0" y="0.0" width="375" height="812"/>
                        <autoresizingMask key="autoresizingMask" flexibleMaxX="YES" flexibleMaxY="YES"/>
                        <subviews>
                            <view contentMode="scaleToFill" translatesAutoresizingMaskIntoConstraints="NO" id="07C-Jx-O92">
<<<<<<< HEAD
                                <rect key="frame" x="0.0" y="50" width="375" height="87"/>
                                <subviews>
                                    <textField opaque="NO" clipsSubviews="YES" tag="100" contentMode="scaleToFill" contentHorizontalAlignment="left" contentVerticalAlignment="center" borderStyle="roundedRect" placeholder="Easiest integration" minimumFontSize="17" clearButtonMode="always" translatesAutoresizingMaskIntoConstraints="NO" id="Rr4-Yx-SRn">
                                        <rect key="frame" x="20" y="26.333333333333329" width="335" height="34"/>
=======
                                <rect key="frame" x="0.0" y="50" width="375" height="91"/>
                                <subviews>
                                    <textField opaque="NO" clipsSubviews="YES" tag="100" contentMode="scaleToFill" contentHorizontalAlignment="left" contentVerticalAlignment="center" borderStyle="roundedRect" placeholder="Easiest integration" minimumFontSize="17" clearButtonMode="always" translatesAutoresizingMaskIntoConstraints="NO" id="Rr4-Yx-SRn">
                                        <rect key="frame" x="20" y="28.666666666666671" width="335" height="34"/>
>>>>>>> abdf4e49
                                        <color key="backgroundColor" systemColor="systemGray5Color"/>
                                        <color key="tintColor" red="0.0080750879139513537" green="0.47692340353260865" blue="0.083980094677913134" alpha="1" colorSpace="custom" customColorSpace="sRGB"/>
                                        <fontDescription key="fontDescription" type="system" pointSize="14"/>
                                        <textInputTraits key="textInputTraits"/>
                                    </textField>
                                </subviews>
                                <constraints>
                                    <constraint firstAttribute="trailing" secondItem="Rr4-Yx-SRn" secondAttribute="trailing" constant="20" id="bAd-7H-DYl"/>
                                    <constraint firstItem="Rr4-Yx-SRn" firstAttribute="leading" secondItem="07C-Jx-O92" secondAttribute="leading" constant="20" id="ceV-9C-R7f"/>
                                    <constraint firstItem="Rr4-Yx-SRn" firstAttribute="centerY" secondItem="07C-Jx-O92" secondAttribute="centerY" id="oLM-Sg-xTa"/>
                                </constraints>
                            </view>
                            <view contentMode="scaleToFill" translatesAutoresizingMaskIntoConstraints="NO" id="mYe-Gd-Tgq">
<<<<<<< HEAD
                                <rect key="frame" x="0.0" y="137" width="375" height="86.666666666666686"/>
                                <subviews>
                                    <textField opaque="NO" clipsSubviews="YES" tag="90" contentMode="scaleToFill" contentHorizontalAlignment="left" contentVerticalAlignment="center" borderStyle="roundedRect" placeholder="Device Orientation support" minimumFontSize="17" translatesAutoresizingMaskIntoConstraints="NO" id="Kdq-Kn-JCR">
                                        <rect key="frame" x="20" y="26.333333333333343" width="335" height="34"/>
=======
                                <rect key="frame" x="0.0" y="141" width="375" height="91"/>
                                <subviews>
                                    <textField opaque="NO" clipsSubviews="YES" tag="90" contentMode="scaleToFill" contentHorizontalAlignment="left" contentVerticalAlignment="center" borderStyle="roundedRect" placeholder="Device Orientation support" minimumFontSize="17" translatesAutoresizingMaskIntoConstraints="NO" id="Kdq-Kn-JCR">
                                        <rect key="frame" x="20" y="28.666666666666657" width="335" height="34"/>
>>>>>>> abdf4e49
                                        <color key="backgroundColor" systemColor="systemGray5Color"/>
                                        <color key="tintColor" red="0.24970456063326163" green="0.47692340353260865" blue="0.0" alpha="1" colorSpace="custom" customColorSpace="sRGB"/>
                                        <fontDescription key="fontDescription" type="system" pointSize="14"/>
                                        <textInputTraits key="textInputTraits" keyboardType="alphabet"/>
                                    </textField>
                                </subviews>
                                <constraints>
                                    <constraint firstItem="Kdq-Kn-JCR" firstAttribute="centerY" secondItem="mYe-Gd-Tgq" secondAttribute="centerY" id="2CN-F1-3El"/>
                                    <constraint firstItem="Kdq-Kn-JCR" firstAttribute="leading" secondItem="mYe-Gd-Tgq" secondAttribute="leading" constant="20" id="7iO-kF-IB8"/>
                                    <constraint firstAttribute="trailing" secondItem="Kdq-Kn-JCR" secondAttribute="trailing" constant="20" id="Vo2-yk-WEW"/>
                                </constraints>
                            </view>
                            <view contentMode="scaleToFill" translatesAutoresizingMaskIntoConstraints="NO" id="gKE-F4-xNG">
<<<<<<< HEAD
                                <rect key="frame" x="0.0" y="223.66666666666663" width="375" height="87"/>
                                <subviews>
                                    <label opaque="NO" userInteractionEnabled="NO" contentMode="left" horizontalHuggingPriority="251" verticalHuggingPriority="251" text="This textField observes custom prev/next/done selector" textAlignment="center" lineBreakMode="tailTruncation" baselineAdjustment="alignBaselines" adjustsFontSizeToFit="NO" translatesAutoresizingMaskIntoConstraints="NO" id="s35-Qq-Nsv">
                                        <rect key="frame" x="20" y="14.666666666666686" width="335" height="12"/>
=======
                                <rect key="frame" x="0.0" y="232" width="375" height="91"/>
                                <subviews>
                                    <label opaque="NO" userInteractionEnabled="NO" contentMode="left" horizontalHuggingPriority="251" verticalHuggingPriority="251" text="This textField observes custom prev/next/done selector" textAlignment="center" lineBreakMode="tailTruncation" baselineAdjustment="alignBaselines" adjustsFontSizeToFit="NO" translatesAutoresizingMaskIntoConstraints="NO" id="s35-Qq-Nsv">
                                        <rect key="frame" x="20" y="16.666666666666657" width="335" height="12"/>
>>>>>>> abdf4e49
                                        <fontDescription key="fontDescription" type="system" pointSize="10"/>
                                        <color key="textColor" red="0.66666666666666663" green="0.66666666666666663" blue="0.66666666666666663" alpha="1" colorSpace="custom" customColorSpace="sRGB"/>
                                        <nil key="highlightedColor"/>
                                    </label>
                                    <textField opaque="NO" clipsSubviews="YES" tag="102" contentMode="scaleToFill" contentHorizontalAlignment="left" contentVerticalAlignment="center" borderStyle="roundedRect" placeholder="UITextField Category for Keyboard" minimumFontSize="17" translatesAutoresizingMaskIntoConstraints="NO" id="f9i-hv-EJj">
<<<<<<< HEAD
                                        <rect key="frame" x="20" y="26.666666666666686" width="335" height="34"/>
=======
                                        <rect key="frame" x="20" y="28.666666666666686" width="335" height="34"/>
>>>>>>> abdf4e49
                                        <color key="backgroundColor" systemColor="systemGray5Color"/>
                                        <color key="tintColor" red="0.47692340353260865" green="0.42763441709464001" blue="0.014257565567641661" alpha="1" colorSpace="custom" customColorSpace="sRGB"/>
                                        <fontDescription key="fontDescription" type="system" pointSize="14"/>
                                        <textInputTraits key="textInputTraits" keyboardType="numbersAndPunctuation"/>
                                    </textField>
                                </subviews>
                                <constraints>
                                    <constraint firstItem="f9i-hv-EJj" firstAttribute="leading" secondItem="gKE-F4-xNG" secondAttribute="leading" constant="20" id="0oh-fc-6jB"/>
                                    <constraint firstItem="s35-Qq-Nsv" firstAttribute="leading" secondItem="f9i-hv-EJj" secondAttribute="leading" id="2In-2R-Uae"/>
                                    <constraint firstItem="f9i-hv-EJj" firstAttribute="centerY" secondItem="gKE-F4-xNG" secondAttribute="centerY" id="P8Y-MY-e5d"/>
                                    <constraint firstItem="f9i-hv-EJj" firstAttribute="top" secondItem="s35-Qq-Nsv" secondAttribute="bottom" id="VG2-w7-fo3"/>
                                    <constraint firstItem="s35-Qq-Nsv" firstAttribute="trailing" secondItem="f9i-hv-EJj" secondAttribute="trailing" id="cHT-2E-Hld"/>
                                    <constraint firstAttribute="trailing" secondItem="f9i-hv-EJj" secondAttribute="trailing" constant="20" id="v2l-rD-nJs"/>
                                </constraints>
                            </view>
                            <view contentMode="scaleToFill" translatesAutoresizingMaskIntoConstraints="NO" id="0lP-yw-jhD">
<<<<<<< HEAD
                                <rect key="frame" x="0.0" y="310.66666666666669" width="375" height="87"/>
                                <subviews>
                                    <label opaque="NO" userInteractionEnabled="NO" contentMode="left" horizontalHuggingPriority="251" verticalHuggingPriority="251" text="Customised keyboardDistanceFromTextField = 150" textAlignment="center" lineBreakMode="tailTruncation" baselineAdjustment="alignBaselines" adjustsFontSizeToFit="NO" translatesAutoresizingMaskIntoConstraints="NO" id="6fq-Kb-dPm">
                                        <rect key="frame" x="20" y="14.333333333333314" width="335" height="12"/>
=======
                                <rect key="frame" x="0.0" y="323" width="375" height="91"/>
                                <subviews>
                                    <label opaque="NO" userInteractionEnabled="NO" contentMode="left" horizontalHuggingPriority="251" verticalHuggingPriority="251" text="Customised keyboardDistanceFromTextField = 150" textAlignment="center" lineBreakMode="tailTruncation" baselineAdjustment="alignBaselines" adjustsFontSizeToFit="NO" translatesAutoresizingMaskIntoConstraints="NO" id="6fq-Kb-dPm">
                                        <rect key="frame" x="20" y="16.666666666666686" width="335" height="12"/>
>>>>>>> abdf4e49
                                        <fontDescription key="fontDescription" type="system" pointSize="10"/>
                                        <color key="textColor" red="0.66666666666666663" green="0.66666666666666663" blue="0.66666666666666663" alpha="1" colorSpace="custom" customColorSpace="sRGB"/>
                                        <nil key="highlightedColor"/>
                                    </label>
                                    <textField opaque="NO" clipsSubviews="YES" tag="103" contentMode="scaleToFill" contentHorizontalAlignment="left" contentVerticalAlignment="center" borderStyle="roundedRect" placeholder="Customize InputView support" minimumFontSize="17" translatesAutoresizingMaskIntoConstraints="NO" id="z7r-JB-8xa" customClass="IQDropDownTextField" customModule="IQDropDownTextFieldSwift">
<<<<<<< HEAD
                                        <rect key="frame" x="20" y="26.333333333333314" width="335" height="34"/>
=======
                                        <rect key="frame" x="20" y="28.666666666666686" width="335" height="34"/>
>>>>>>> abdf4e49
                                        <color key="backgroundColor" systemColor="systemGray5Color"/>
                                        <color key="tintColor" red="0.47692340353260865" green="0.19614955952842716" blue="0.0" alpha="1" colorSpace="custom" customColorSpace="sRGB"/>
                                        <fontDescription key="fontDescription" type="system" pointSize="14"/>
                                        <textInputTraits key="textInputTraits" keyboardType="numberPad"/>
                                    </textField>
                                </subviews>
                                <constraints>
                                    <constraint firstItem="6fq-Kb-dPm" firstAttribute="leading" secondItem="z7r-JB-8xa" secondAttribute="leading" id="Pgf-3n-VIk"/>
                                    <constraint firstItem="6fq-Kb-dPm" firstAttribute="trailing" secondItem="z7r-JB-8xa" secondAttribute="trailing" id="QfT-5x-y4a"/>
                                    <constraint firstAttribute="trailing" secondItem="z7r-JB-8xa" secondAttribute="trailing" constant="20" id="k61-8p-0mh"/>
                                    <constraint firstItem="z7r-JB-8xa" firstAttribute="leading" secondItem="0lP-yw-jhD" secondAttribute="leading" constant="20" id="oGm-eX-KIF"/>
                                    <constraint firstItem="z7r-JB-8xa" firstAttribute="top" secondItem="6fq-Kb-dPm" secondAttribute="bottom" id="q3r-jM-Bre"/>
                                    <constraint firstItem="z7r-JB-8xa" firstAttribute="centerY" secondItem="0lP-yw-jhD" secondAttribute="centerY" id="t9P-7m-wj3"/>
                                </constraints>
                            </view>
                            <view contentMode="scaleToFill" translatesAutoresizingMaskIntoConstraints="NO" id="IVr-ue-nU2">
<<<<<<< HEAD
                                <rect key="frame" x="0.0" y="397.66666666666669" width="375" height="86.666666666666686"/>
                                <subviews>
                                    <label opaque="NO" userInteractionEnabled="NO" contentMode="left" horizontalHuggingPriority="251" verticalHuggingPriority="251" text="This is IQTextView with placeholder support" textAlignment="center" lineBreakMode="tailTruncation" baselineAdjustment="alignBaselines" adjustsFontSizeToFit="NO" translatesAutoresizingMaskIntoConstraints="NO" id="eGW-E3-wza">
                                        <rect key="frame" x="20" y="13.666666666666629" width="335" height="12"/>
=======
                                <rect key="frame" x="0.0" y="414" width="375" height="91"/>
                                <subviews>
                                    <label opaque="NO" userInteractionEnabled="NO" contentMode="left" horizontalHuggingPriority="251" verticalHuggingPriority="251" text="This is IQTextView with placeholder support" textAlignment="center" lineBreakMode="tailTruncation" baselineAdjustment="alignBaselines" adjustsFontSizeToFit="NO" translatesAutoresizingMaskIntoConstraints="NO" id="eGW-E3-wza">
                                        <rect key="frame" x="20" y="16" width="335" height="12"/>
>>>>>>> abdf4e49
                                        <fontDescription key="fontDescription" type="system" pointSize="10"/>
                                        <color key="textColor" red="0.66666666666666663" green="0.66666666666666663" blue="0.66666666666666663" alpha="1" colorSpace="custom" customColorSpace="sRGB"/>
                                        <nil key="highlightedColor"/>
                                    </label>
                                    <textView clipsSubviews="YES" multipleTouchEnabled="YES" tag="101" contentMode="scaleToFill" textAlignment="natural" translatesAutoresizingMaskIntoConstraints="NO" id="Nry-4j-VcI" customClass="IQTextView" customModule="IQKeyboardManagerSwift">
<<<<<<< HEAD
                                        <rect key="frame" x="20" y="25.666666666666629" width="335" height="35"/>
=======
                                        <rect key="frame" x="20" y="28" width="335" height="35"/>
>>>>>>> abdf4e49
                                        <color key="backgroundColor" systemColor="systemGray5Color"/>
                                        <color key="tintColor" red="0.47692340353260865" green="0.013985326711680755" blue="0.039278733763664801" alpha="1" colorSpace="custom" customColorSpace="sRGB"/>
                                        <constraints>
                                            <constraint firstAttribute="height" constant="35" id="rby-6H-tEV"/>
                                        </constraints>
                                        <fontDescription key="fontDescription" type="system" pointSize="14"/>
                                        <textInputTraits key="textInputTraits" autocapitalizationType="sentences"/>
                                        <userDefinedRuntimeAttributes>
                                            <userDefinedRuntimeAttribute type="string" keyPath="placeholder" value="IQTextView for placeholder support"/>
                                        </userDefinedRuntimeAttributes>
                                        <connections>
                                            <outlet property="delegate" destination="csO-qF-Ohn" id="59W-2Q-qQA"/>
                                        </connections>
                                    </textView>
                                </subviews>
                                <constraints>
                                    <constraint firstItem="eGW-E3-wza" firstAttribute="leading" secondItem="Nry-4j-VcI" secondAttribute="leading" id="6wv-uc-6aQ"/>
                                    <constraint firstItem="Nry-4j-VcI" firstAttribute="top" secondItem="eGW-E3-wza" secondAttribute="bottom" id="EIR-De-VfU"/>
                                    <constraint firstItem="Nry-4j-VcI" firstAttribute="leading" secondItem="IVr-ue-nU2" secondAttribute="leading" constant="20" id="HjN-uE-Mdv"/>
                                    <constraint firstItem="Nry-4j-VcI" firstAttribute="centerY" secondItem="IVr-ue-nU2" secondAttribute="centerY" id="XM3-2g-cO8"/>
                                    <constraint firstItem="eGW-E3-wza" firstAttribute="trailing" secondItem="Nry-4j-VcI" secondAttribute="trailing" id="pXr-tY-Uoo"/>
                                    <constraint firstAttribute="trailing" secondItem="Nry-4j-VcI" secondAttribute="trailing" constant="20" id="wu3-r7-nD2"/>
                                </constraints>
                            </view>
                            <view contentMode="scaleToFill" translatesAutoresizingMaskIntoConstraints="NO" id="mBP-UW-teE">
<<<<<<< HEAD
                                <rect key="frame" x="0.0" y="484.33333333333326" width="375" height="87"/>
                                <subviews>
                                    <textView clipsSubviews="YES" multipleTouchEnabled="YES" tag="105" contentMode="scaleToFill" text="Can set keyboard and textFiled distance" translatesAutoresizingMaskIntoConstraints="NO" id="0xQ-D1-B5M">
                                        <rect key="frame" x="20" y="26" width="335" height="35"/>
=======
                                <rect key="frame" x="0.0" y="505" width="375" height="91"/>
                                <subviews>
                                    <textView clipsSubviews="YES" multipleTouchEnabled="YES" tag="105" contentMode="scaleToFill" text="Can set keyboard and textFiled distance" translatesAutoresizingMaskIntoConstraints="NO" id="0xQ-D1-B5M">
                                        <rect key="frame" x="20" y="28" width="335" height="35"/>
>>>>>>> abdf4e49
                                        <color key="backgroundColor" systemColor="systemGray5Color"/>
                                        <color key="tintColor" red="0.47692340353260865" green="3.6346713731378741e-05" blue="0.45383219108448247" alpha="1" colorSpace="custom" customColorSpace="sRGB"/>
                                        <constraints>
                                            <constraint firstAttribute="height" constant="35" id="dj6-cH-Zri"/>
                                        </constraints>
                                        <color key="textColor" systemColor="labelColor"/>
                                        <fontDescription key="fontDescription" type="system" pointSize="14"/>
                                        <textInputTraits key="textInputTraits" autocapitalizationType="sentences"/>
                                    </textView>
                                </subviews>
                                <constraints>
                                    <constraint firstAttribute="trailing" secondItem="0xQ-D1-B5M" secondAttribute="trailing" constant="20" id="6wL-Xg-D9P"/>
                                    <constraint firstItem="0xQ-D1-B5M" firstAttribute="leading" secondItem="mBP-UW-teE" secondAttribute="leading" constant="20" id="AvC-kW-sHd"/>
                                    <constraint firstItem="0xQ-D1-B5M" firstAttribute="centerY" secondItem="mBP-UW-teE" secondAttribute="centerY" id="twT-Uj-sP3"/>
                                </constraints>
                            </view>
                            <view contentMode="scaleToFill" translatesAutoresizingMaskIntoConstraints="NO" id="63Q-wt-23t">
<<<<<<< HEAD
                                <rect key="frame" x="0.0" y="571.33333333333337" width="375" height="86.666666666666629"/>
                                <subviews>
                                    <textView clipsSubviews="YES" multipleTouchEnabled="YES" tag="108" contentMode="scaleToFill" text="Can resign on touching outside" translatesAutoresizingMaskIntoConstraints="NO" id="wIC-LZ-asw" customClass="IQTextView" customModule="IQKeyboardManagerSwift">
                                        <rect key="frame" x="20" y="26" width="335" height="35"/>
=======
                                <rect key="frame" x="0.0" y="596" width="375" height="91"/>
                                <subviews>
                                    <textView clipsSubviews="YES" multipleTouchEnabled="YES" tag="108" contentMode="scaleToFill" text="Can resign on touching outside" translatesAutoresizingMaskIntoConstraints="NO" id="wIC-LZ-asw">
                                        <rect key="frame" x="20" y="28" width="335" height="35"/>
>>>>>>> abdf4e49
                                        <color key="backgroundColor" systemColor="systemGray5Color"/>
                                        <color key="tintColor" red="0.2440839877768155" green="0.0" blue="0.47692340353260865" alpha="1" colorSpace="custom" customColorSpace="sRGB"/>
                                        <constraints>
                                            <constraint firstAttribute="height" constant="35" id="gC4-aw-Xji"/>
                                        </constraints>
                                        <color key="textColor" systemColor="labelColor"/>
                                        <fontDescription key="fontDescription" type="system" pointSize="14"/>
                                        <textInputTraits key="textInputTraits" autocapitalizationType="sentences"/>
                                        <userDefinedRuntimeAttributes>
                                            <userDefinedRuntimeAttribute type="string" keyPath="placeholder" value="enableMode = .disabled"/>
                                        </userDefinedRuntimeAttributes>
                                    </textView>
                                </subviews>
                                <constraints>
                                    <constraint firstItem="wIC-LZ-asw" firstAttribute="centerY" secondItem="63Q-wt-23t" secondAttribute="centerY" id="XAL-DX-Pj3"/>
                                    <constraint firstAttribute="trailing" secondItem="wIC-LZ-asw" secondAttribute="trailing" constant="20" id="Zn4-Uf-ZKq"/>
                                    <constraint firstItem="wIC-LZ-asw" firstAttribute="leading" secondItem="63Q-wt-23t" secondAttribute="leading" constant="20" id="rDb-Nr-G5H"/>
                                </constraints>
                            </view>
                            <view contentMode="scaleToFill" translatesAutoresizingMaskIntoConstraints="NO" id="TZX-d4-nhG">
<<<<<<< HEAD
                                <rect key="frame" x="0.0" y="658" width="375" height="87"/>
                                <subviews>
                                    <textView clipsSubviews="YES" multipleTouchEnabled="YES" tag="94" contentMode="scaleToFill" text="can adjust textView's height when it is too big to fit on screen" translatesAutoresizingMaskIntoConstraints="NO" id="Inj-lY-mEU">
                                        <rect key="frame" x="20" y="26" width="335" height="35"/>
=======
                                <rect key="frame" x="0.0" y="687" width="375" height="91"/>
                                <subviews>
                                    <textView clipsSubviews="YES" multipleTouchEnabled="YES" tag="94" contentMode="scaleToFill" text="can adjust textView's height when it is too big to fit on screen" translatesAutoresizingMaskIntoConstraints="NO" id="Inj-lY-mEU">
                                        <rect key="frame" x="20" y="28" width="335" height="35"/>
>>>>>>> abdf4e49
                                        <color key="backgroundColor" systemColor="systemGray5Color"/>
                                        <color key="tintColor" red="0.018422932627533785" green="0.05210980157170237" blue="0.47692340353260865" alpha="1" colorSpace="custom" customColorSpace="sRGB"/>
                                        <constraints>
                                            <constraint firstAttribute="height" constant="35" id="fqp-Cj-Fie"/>
                                        </constraints>
                                        <color key="textColor" systemColor="labelColor"/>
                                        <fontDescription key="fontDescription" type="system" pointSize="14"/>
                                        <textInputTraits key="textInputTraits" autocapitalizationType="sentences"/>
                                    </textView>
                                </subviews>
                                <constraints>
                                    <constraint firstItem="Inj-lY-mEU" firstAttribute="centerY" secondItem="TZX-d4-nhG" secondAttribute="centerY" id="N5d-eJ-vYa"/>
                                    <constraint firstAttribute="trailing" secondItem="Inj-lY-mEU" secondAttribute="trailing" constant="20" id="bDY-z9-6Jn"/>
                                    <constraint firstItem="Inj-lY-mEU" firstAttribute="leading" secondItem="TZX-d4-nhG" secondAttribute="leading" constant="20" id="gdX-rf-hFR"/>
                                </constraints>
                            </view>
<<<<<<< HEAD
                            <view contentMode="scaleToFill" translatesAutoresizingMaskIntoConstraints="NO" id="9jg-i8-jqX">
                                <rect key="frame" x="0.0" y="745" width="375" height="33"/>
                                <subviews>
                                    <button opaque="NO" contentMode="scaleToFill" contentHorizontalAlignment="center" contentVerticalAlignment="center" buttonType="system" lineBreakMode="middleTruncation" translatesAutoresizingMaskIntoConstraints="NO" id="Tt5-47-EvZ">
                                        <rect key="frame" x="0.0" y="0.0" width="187.66666666666666" height="33"/>
                                        <fontDescription key="fontDescription" type="system" weight="semibold" pointSize="17"/>
                                        <state key="normal" title="Push">
                                            <color key="titleColor" systemColor="systemBlueColor"/>
                                            <color key="titleShadowColor" red="0.5" green="0.5" blue="0.5" alpha="1" colorSpace="custom" customColorSpace="sRGB"/>
                                        </state>
                                        <connections>
                                            <segue destination="csO-qF-Ohn" kind="show" id="YIr-Cf-zkf"/>
                                        </connections>
                                    </button>
                                    <button opaque="NO" contentMode="scaleToFill" contentHorizontalAlignment="center" contentVerticalAlignment="center" buttonType="system" lineBreakMode="middleTruncation" translatesAutoresizingMaskIntoConstraints="NO" id="8D8-Vm-PL6">
                                        <rect key="frame" x="187.66666666666663" y="0.0" width="187.33333333333337" height="33"/>
                                        <fontDescription key="fontDescription" type="system" weight="semibold" pointSize="17"/>
                                        <state key="normal" title="Present">
                                            <color key="titleColor" systemColor="systemBlueColor"/>
                                            <color key="titleShadowColor" red="0.5" green="0.5" blue="0.5" alpha="1" colorSpace="custom" customColorSpace="sRGB"/>
                                        </state>
                                        <connections>
                                            <action selector="presentClicked:" destination="csO-qF-Ohn" eventType="touchUpInside" id="ou1-y0-ofm"/>
                                        </connections>
                                    </button>
                                </subviews>
                                <constraints>
                                    <constraint firstAttribute="bottom" secondItem="8D8-Vm-PL6" secondAttribute="bottom" id="2vS-n5-AXo"/>
                                    <constraint firstAttribute="bottom" secondItem="Tt5-47-EvZ" secondAttribute="bottom" id="5c2-Pl-Iwt"/>
                                    <constraint firstItem="8D8-Vm-PL6" firstAttribute="width" secondItem="Tt5-47-EvZ" secondAttribute="width" id="7lw-pQ-hT6"/>
                                    <constraint firstItem="Tt5-47-EvZ" firstAttribute="leading" secondItem="9jg-i8-jqX" secondAttribute="leading" id="D48-M5-CpV"/>
                                    <constraint firstItem="8D8-Vm-PL6" firstAttribute="leading" secondItem="Tt5-47-EvZ" secondAttribute="trailing" id="ktc-sN-fxs"/>
                                    <constraint firstItem="Tt5-47-EvZ" firstAttribute="top" secondItem="9jg-i8-jqX" secondAttribute="top" id="lEb-36-ScE"/>
                                    <constraint firstAttribute="trailing" secondItem="8D8-Vm-PL6" secondAttribute="trailing" id="n1a-5d-UtK"/>
                                    <constraint firstItem="8D8-Vm-PL6" firstAttribute="top" secondItem="9jg-i8-jqX" secondAttribute="top" id="zlp-k0-wiB"/>
                                </constraints>
                            </view>
=======
>>>>>>> abdf4e49
                        </subviews>
                        <viewLayoutGuide key="safeArea" id="gVk-b7-f0c"/>
                        <color key="backgroundColor" systemColor="systemBackgroundColor"/>
                        <constraints>
                            <constraint firstItem="TZX-d4-nhG" firstAttribute="leading" secondItem="07C-Jx-O92" secondAttribute="leading" id="0hd-mo-Nbr"/>
                            <constraint firstItem="mBP-UW-teE" firstAttribute="leading" secondItem="07C-Jx-O92" secondAttribute="leading" id="1wB-RF-TD2"/>
                            <constraint firstItem="gKE-F4-xNG" firstAttribute="top" secondItem="mYe-Gd-Tgq" secondAttribute="bottom" id="5Mu-tk-54t"/>
                            <constraint firstItem="gKE-F4-xNG" firstAttribute="height" secondItem="07C-Jx-O92" secondAttribute="height" id="5WL-oC-M6f"/>
                            <constraint firstItem="0lP-yw-jhD" firstAttribute="top" secondItem="gKE-F4-xNG" secondAttribute="bottom" id="64J-Fg-DyW"/>
                            <constraint firstItem="IVr-ue-nU2" firstAttribute="leading" secondItem="07C-Jx-O92" secondAttribute="leading" id="7OP-86-mbQ"/>
                            <constraint firstItem="mBP-UW-teE" firstAttribute="trailing" secondItem="07C-Jx-O92" secondAttribute="trailing" id="80g-CY-fpl"/>
                            <constraint firstItem="mBP-UW-teE" firstAttribute="height" secondItem="07C-Jx-O92" secondAttribute="height" id="9wv-3X-JPl"/>
                            <constraint firstItem="mYe-Gd-Tgq" firstAttribute="height" secondItem="07C-Jx-O92" secondAttribute="height" id="A9W-n2-3cc"/>
                            <constraint firstItem="mYe-Gd-Tgq" firstAttribute="top" secondItem="07C-Jx-O92" secondAttribute="bottom" id="B6L-Sg-0ku"/>
                            <constraint firstItem="mYe-Gd-Tgq" firstAttribute="trailing" secondItem="07C-Jx-O92" secondAttribute="trailing" id="Ctf-1u-yGa"/>
<<<<<<< HEAD
                            <constraint firstItem="gVk-b7-f0c" firstAttribute="bottom" secondItem="9jg-i8-jqX" secondAttribute="bottom" id="GwP-NU-KgU"/>
=======
>>>>>>> abdf4e49
                            <constraint firstItem="63Q-wt-23t" firstAttribute="leading" secondItem="07C-Jx-O92" secondAttribute="leading" id="JXg-EF-ytI"/>
                            <constraint firstItem="63Q-wt-23t" firstAttribute="top" secondItem="mBP-UW-teE" secondAttribute="bottom" id="MX4-HF-JHW"/>
                            <constraint firstItem="0lP-yw-jhD" firstAttribute="trailing" secondItem="07C-Jx-O92" secondAttribute="trailing" id="MeK-lL-4e8"/>
                            <constraint firstItem="07C-Jx-O92" firstAttribute="top" secondItem="gVk-b7-f0c" secondAttribute="top" id="NAD-o2-nJE"/>
                            <constraint firstItem="IVr-ue-nU2" firstAttribute="trailing" secondItem="07C-Jx-O92" secondAttribute="trailing" id="RDf-mv-Y9e"/>
                            <constraint firstItem="mBP-UW-teE" firstAttribute="top" secondItem="IVr-ue-nU2" secondAttribute="bottom" id="TzG-Or-vP3"/>
                            <constraint firstItem="mYe-Gd-Tgq" firstAttribute="leading" secondItem="07C-Jx-O92" secondAttribute="leading" id="U78-vR-Rha"/>
                            <constraint firstItem="63Q-wt-23t" firstAttribute="trailing" secondItem="07C-Jx-O92" secondAttribute="trailing" id="WSG-tC-CoY"/>
                            <constraint firstItem="63Q-wt-23t" firstAttribute="height" secondItem="07C-Jx-O92" secondAttribute="height" id="Z33-KT-FYf"/>
                            <constraint firstItem="gVk-b7-f0c" firstAttribute="trailing" secondItem="07C-Jx-O92" secondAttribute="trailing" id="ccN-qD-Mnn"/>
                            <constraint firstItem="gKE-F4-xNG" firstAttribute="leading" secondItem="07C-Jx-O92" secondAttribute="leading" id="d1Q-fZ-jHN"/>
                            <constraint firstItem="0lP-yw-jhD" firstAttribute="leading" secondItem="07C-Jx-O92" secondAttribute="leading" id="dXf-vS-oZH"/>
                            <constraint firstItem="IVr-ue-nU2" firstAttribute="height" secondItem="07C-Jx-O92" secondAttribute="height" id="iDS-Ml-QGf"/>
                            <constraint firstItem="gKE-F4-xNG" firstAttribute="trailing" secondItem="07C-Jx-O92" secondAttribute="trailing" id="mi6-j9-Azn"/>
                            <constraint firstItem="TZX-d4-nhG" firstAttribute="top" secondItem="63Q-wt-23t" secondAttribute="bottom" id="nOd-tP-M9I"/>
                            <constraint firstItem="TZX-d4-nhG" firstAttribute="height" secondItem="07C-Jx-O92" secondAttribute="height" id="qri-tx-hEw"/>
                            <constraint firstItem="IVr-ue-nU2" firstAttribute="top" secondItem="0lP-yw-jhD" secondAttribute="bottom" id="rVE-gO-9xX"/>
                            <constraint firstItem="TZX-d4-nhG" firstAttribute="trailing" secondItem="07C-Jx-O92" secondAttribute="trailing" id="uue-y8-WME"/>
                            <constraint firstItem="0lP-yw-jhD" firstAttribute="height" secondItem="07C-Jx-O92" secondAttribute="height" id="xRS-DP-aWL"/>
                            <constraint firstItem="gVk-b7-f0c" firstAttribute="bottom" secondItem="TZX-d4-nhG" secondAttribute="bottom" id="xgQ-SX-FLa"/>
                            <constraint firstItem="07C-Jx-O92" firstAttribute="leading" secondItem="gVk-b7-f0c" secondAttribute="leading" id="zTi-hu-eO8"/>
                        </constraints>
                    </view>
                    <navigationItem key="navigationItem" title="TextField Demo" id="s8z-5e-RBK">
                        <barButtonItem key="rightBarButtonItem" image="settings" id="qRy-Jd-18s"/>
                    </navigationItem>
                    <connections>
                        <outlet property="dropDownTextField" destination="z7r-JB-8xa" id="lNo-Ce-mO7"/>
                        <outlet property="textField3" destination="f9i-hv-EJj" id="DBN-J6-duh"/>
                        <outlet property="textView1" destination="Nry-4j-VcI" id="TlE-FP-Tnc"/>
                        <outlet property="textView2" destination="wIC-LZ-asw" id="f9v-Pn-QjU"/>
                        <outlet property="textView3" destination="Inj-lY-mEU" id="nnY-RW-NSk"/>
                    </connections>
                </viewController>
                <placeholder placeholderIdentifier="IBFirstResponder" id="XLS-w0-J9V" userLabel="First Responder" sceneMemberID="firstResponder"/>
            </objects>
            <point key="canvasLocation" x="-2410" y="218"/>
        </scene>
        <!--Manual UIToolbar-->
        <scene sceneID="EHW-3w-JeB">
            <objects>
                <viewController storyboardIdentifier="ManualToolbarViewController" id="BmV-Mf-VMv" customClass="ManualToolbarViewController" customModule="DemoSwift" sceneMemberID="viewController">
                    <view key="view" contentMode="scaleToFill" id="HJo-1K-fJY">
                        <rect key="frame" x="0.0" y="0.0" width="375" height="812"/>
                        <autoresizingMask key="autoresizingMask" widthSizable="YES" heightSizable="YES"/>
                        <subviews>
                            <textField opaque="NO" clipsSubviews="YES" contentMode="scaleToFill" contentHorizontalAlignment="left" contentVerticalAlignment="center" text="1" borderStyle="roundedRect" minimumFontSize="17" translatesAutoresizingMaskIntoConstraints="NO" id="dET-Cl-VUb">
                                <rect key="frame" x="10" y="75" width="355" height="34"/>
                                <color key="backgroundColor" systemColor="systemGray5Color"/>
                                <fontDescription key="fontDescription" type="system" pointSize="14"/>
                                <textInputTraits key="textInputTraits"/>
                            </textField>
                            <view contentMode="scaleToFill" translatesAutoresizingMaskIntoConstraints="NO" id="Pgv-Nr-BWR">
                                <rect key="frame" x="10" y="114" width="355" height="44"/>
                                <subviews>
                                    <textField opaque="NO" clipsSubviews="YES" contentMode="scaleToFill" contentHorizontalAlignment="left" contentVerticalAlignment="center" text="3" borderStyle="roundedRect" minimumFontSize="17" translatesAutoresizingMaskIntoConstraints="NO" id="ai2-LR-bIl">
                                        <rect key="frame" x="10" y="5" width="335" height="34"/>
                                        <color key="backgroundColor" systemColor="systemGray5Color"/>
                                        <fontDescription key="fontDescription" type="system" pointSize="14"/>
                                        <textInputTraits key="textInputTraits"/>
                                    </textField>
                                </subviews>
                                <color key="backgroundColor" red="0.0" green="0.50196081400000003" blue="1" alpha="1" colorSpace="custom" customColorSpace="sRGB"/>
                                <constraints>
                                    <constraint firstItem="ai2-LR-bIl" firstAttribute="top" secondItem="Pgv-Nr-BWR" secondAttribute="top" constant="5" id="A3I-cA-GyO"/>
                                    <constraint firstAttribute="trailing" secondItem="ai2-LR-bIl" secondAttribute="trailing" constant="10" id="ZGf-Oh-wdZ"/>
                                    <constraint firstAttribute="bottom" secondItem="ai2-LR-bIl" secondAttribute="bottom" constant="5" id="dPk-S2-Azk"/>
                                    <constraint firstItem="ai2-LR-bIl" firstAttribute="leading" secondItem="Pgv-Nr-BWR" secondAttribute="leading" constant="10" id="jrD-p6-2uZ"/>
                                </constraints>
                            </view>
                            <view contentMode="scaleToFill" translatesAutoresizingMaskIntoConstraints="NO" id="1qv-RL-5nG">
                                <rect key="frame" x="10" y="620" width="355" height="56"/>
                                <subviews>
                                    <label opaque="NO" userInteractionEnabled="NO" contentMode="left" horizontalHuggingPriority="251" verticalHuggingPriority="251" text="This textField customise toolbar titile to use as UIButton" textAlignment="center" lineBreakMode="tailTruncation" baselineAdjustment="alignBaselines" adjustsFontSizeToFit="NO" translatesAutoresizingMaskIntoConstraints="NO" id="R4y-qs-Tiw">
                                        <rect key="frame" x="10" y="5" width="335" height="12"/>
                                        <fontDescription key="fontDescription" type="system" pointSize="10"/>
                                        <color key="textColor" red="1" green="1" blue="1" alpha="1" colorSpace="custom" customColorSpace="sRGB"/>
                                        <nil key="highlightedColor"/>
                                    </label>
                                    <textField opaque="NO" clipsSubviews="YES" contentMode="scaleToFill" contentHorizontalAlignment="left" contentVerticalAlignment="center" borderStyle="roundedRect" placeholder="Enter Username" minimumFontSize="17" translatesAutoresizingMaskIntoConstraints="NO" id="dQK-Ms-QYa">
                                        <rect key="frame" x="10" y="17" width="335" height="34"/>
                                        <color key="backgroundColor" systemColor="systemGray5Color"/>
                                        <fontDescription key="fontDescription" type="system" pointSize="14"/>
                                        <textInputTraits key="textInputTraits"/>
                                    </textField>
                                </subviews>
                                <color key="backgroundColor" red="0.0" green="0.50196081400000003" blue="0.0" alpha="1" colorSpace="custom" customColorSpace="sRGB"/>
                                <constraints>
                                    <constraint firstItem="R4y-qs-Tiw" firstAttribute="leading" secondItem="dQK-Ms-QYa" secondAttribute="leading" id="7ov-eH-Nhx"/>
                                    <constraint firstItem="dQK-Ms-QYa" firstAttribute="top" secondItem="R4y-qs-Tiw" secondAttribute="bottom" id="K3V-NR-RFI"/>
                                    <constraint firstItem="dQK-Ms-QYa" firstAttribute="leading" secondItem="1qv-RL-5nG" secondAttribute="leading" constant="10" id="OBZ-E2-1EM"/>
                                    <constraint firstAttribute="trailing" secondItem="dQK-Ms-QYa" secondAttribute="trailing" constant="10" id="UA8-qq-Ybl"/>
                                    <constraint firstItem="R4y-qs-Tiw" firstAttribute="top" secondItem="1qv-RL-5nG" secondAttribute="top" constant="5" id="efc-JE-Ih3"/>
                                    <constraint firstAttribute="bottom" secondItem="dQK-Ms-QYa" secondAttribute="bottom" constant="5" id="j3g-1c-1ng"/>
                                    <constraint firstItem="R4y-qs-Tiw" firstAttribute="trailing" secondItem="dQK-Ms-QYa" secondAttribute="trailing" id="wei-vJ-WEo"/>
                                </constraints>
                            </view>
                            <textView clipsSubviews="YES" multipleTouchEnabled="YES" contentMode="scaleToFill" translatesAutoresizingMaskIntoConstraints="NO" id="Zjk-gc-QEr">
                                <rect key="frame" x="10" y="163" width="355" height="452"/>
                                <color key="backgroundColor" systemColor="systemGray5Color"/>
                                <string key="text">2 There are also nice optional features allowing you to customize the distance from the text field, add the next/previous done button as a keyboard UIToolbar, play sounds when the user navigations through the form and more. Lorem ipsum dolor sit er elit lamet, consectetaur cillium adipisicing pecu, sed do eiusmod tempor incididunt ut labore et dolore magna aliqua. Ut enim ad minim veniam, quis nostrud exercitation ullamco laboris nisi ut aliquip ex ea commodo consequat. Duis aute irure dolor in reprehenderit in voluptate velit esse cillum dolore eu fugiat nulla pariatur. Excepteur sint occaecat cupidatat non proident, sunt in culpa qui officia deserunt mollit anim id est laborum. Nam liber te conscient to factor tum poen legum odioque civiuda. Lorem ipsum dolor sit er elit lamet, consectetaur cillium adipisicing pecu, sed do eiusmod tempor incididunt ut labore et dolore magna aliqua. Ut enim ad minim veniam, quis nostrud exercitation ullamco laboris nisi ut aliquip ex ea commodo consequat. Duis aute irure dolor in reprehenderit in voluptate velit esse cillum dolore eu fugiat nulla pariatur. Excepteur sint occaecat cupidatat non proident, sunt in culpa qui officia deserunt mollit anim id est laborum. Nam liber te conscient to factor tum poen legum odioque civiuda. Lorem ipsum dolor sit er elit lamet, consectetaur cillium adipisicing pecu, sed do eiusmod tempor incididunt ut labore et dolore magna aliqua. Ut enim ad minim veniam, quis nostrud exercitation ullamco laboris nisi ut aliquip ex ea commodo consequat. Duis aute irure dolor in reprehenderit in voluptate velit esse cillum dolore eu fugiat nulla pariatur. Excepteur sint occaecat cupidatat non proident, sunt in culpa qui officia deserunt mollit anim id est laborum. Nam liber te conscient to factor tum poen legum odioque civiuda. </string>
                                <color key="textColor" systemColor="labelColor"/>
                                <fontDescription key="fontDescription" type="system" pointSize="14"/>
                                <textInputTraits key="textInputTraits" autocapitalizationType="sentences"/>
                            </textView>
                            <label opaque="NO" userInteractionEnabled="NO" contentMode="left" horizontalHuggingPriority="251" verticalHuggingPriority="251" textAlignment="center" lineBreakMode="tailTruncation" numberOfLines="0" baselineAdjustment="alignBaselines" adjustsFontSizeToFit="NO" translatesAutoresizingMaskIntoConstraints="NO" id="oB6-a2-0nS">
                                <rect key="frame" x="10" y="686" width="355" height="48"/>
                                <string key="text">If you do not want to add any UIToolbar on a textField, just set ablank UIView as it's inputAccessoryView
                                    
                                    textField.inputAcessoryView = [[UIView alloc] init];</string>
                                <fontDescription key="fontDescription" type="system" pointSize="10"/>
                                <color key="textColor" systemColor="systemGrayColor"/>
                                <nil key="highlightedColor"/>
                            </label>
                            <textField opaque="NO" clipsSubviews="YES" contentMode="scaleToFill" contentHorizontalAlignment="left" contentVerticalAlignment="center" borderStyle="roundedRect" minimumFontSize="17" translatesAutoresizingMaskIntoConstraints="NO" id="9al-mX-KU2">
                                <rect key="frame" x="10" y="739" width="355" height="34"/>
                                <color key="backgroundColor" systemColor="systemGray5Color"/>
                                <fontDescription key="fontDescription" type="system" pointSize="14"/>
                                <textInputTraits key="textInputTraits"/>
                            </textField>
                        </subviews>
                        <viewLayoutGuide key="safeArea" id="Yjf-Wp-up3"/>
                        <color key="backgroundColor" systemColor="systemBackgroundColor"/>
                        <constraints>
                            <constraint firstItem="Pgv-Nr-BWR" firstAttribute="leading" secondItem="dET-Cl-VUb" secondAttribute="leading" id="3le-BI-CJa"/>
                            <constraint firstItem="Yjf-Wp-up3" firstAttribute="bottom" secondItem="9al-mX-KU2" secondAttribute="bottom" constant="5" id="4HV-1n-B4X"/>
                            <constraint firstItem="dET-Cl-VUb" firstAttribute="top" secondItem="Yjf-Wp-up3" secondAttribute="top" constant="25" id="6H5-cx-nVG"/>
                            <constraint firstItem="Yjf-Wp-up3" firstAttribute="trailing" secondItem="dET-Cl-VUb" secondAttribute="trailing" constant="10" id="BXC-53-WaL"/>
                            <constraint firstItem="oB6-a2-0nS" firstAttribute="top" secondItem="1qv-RL-5nG" secondAttribute="bottom" constant="10" id="BwN-QK-0hQ"/>
                            <constraint firstItem="Pgv-Nr-BWR" firstAttribute="top" secondItem="dET-Cl-VUb" secondAttribute="bottom" constant="5" id="JMG-i3-v34"/>
                            <constraint firstItem="Zjk-gc-QEr" firstAttribute="leading" secondItem="dET-Cl-VUb" secondAttribute="leading" id="Jgh-Kb-isa"/>
                            <constraint firstItem="1qv-RL-5nG" firstAttribute="trailing" secondItem="dET-Cl-VUb" secondAttribute="trailing" id="Mbb-rm-sRE"/>
                            <constraint firstItem="Pgv-Nr-BWR" firstAttribute="trailing" secondItem="dET-Cl-VUb" secondAttribute="trailing" id="Mk2-JS-Zsp"/>
                            <constraint firstItem="dET-Cl-VUb" firstAttribute="leading" secondItem="Yjf-Wp-up3" secondAttribute="leading" constant="10" id="Nhv-We-MSD"/>
                            <constraint firstItem="oB6-a2-0nS" firstAttribute="trailing" secondItem="dET-Cl-VUb" secondAttribute="trailing" id="etb-1Z-4lg"/>
                            <constraint firstItem="oB6-a2-0nS" firstAttribute="leading" secondItem="dET-Cl-VUb" secondAttribute="leading" id="jc7-ud-YEv"/>
                            <constraint firstItem="9al-mX-KU2" firstAttribute="top" secondItem="oB6-a2-0nS" secondAttribute="bottom" constant="5" id="kVs-y0-B8I"/>
                            <constraint firstItem="9al-mX-KU2" firstAttribute="leading" secondItem="dET-Cl-VUb" secondAttribute="leading" id="oo1-jf-rsZ"/>
                            <constraint firstItem="Zjk-gc-QEr" firstAttribute="top" secondItem="Pgv-Nr-BWR" secondAttribute="bottom" constant="5" id="rUw-Es-cy9"/>
                            <constraint firstItem="1qv-RL-5nG" firstAttribute="top" secondItem="Zjk-gc-QEr" secondAttribute="bottom" constant="5" id="rz6-wV-SSa"/>
                            <constraint firstItem="1qv-RL-5nG" firstAttribute="leading" secondItem="dET-Cl-VUb" secondAttribute="leading" id="vMi-Ct-4eU"/>
                            <constraint firstItem="9al-mX-KU2" firstAttribute="trailing" secondItem="dET-Cl-VUb" secondAttribute="trailing" id="xDs-zv-VIN"/>
                            <constraint firstItem="Zjk-gc-QEr" firstAttribute="trailing" secondItem="dET-Cl-VUb" secondAttribute="trailing" id="zIO-cM-iyj"/>
                        </constraints>
                    </view>
                    <navigationItem key="navigationItem" title="Manual UIToolbar" id="Bsk-WG-eqv">
                        <barButtonItem key="rightBarButtonItem" image="settings" id="EP2-V0-ARn"/>
                    </navigationItem>
                    <connections>
                        <outlet property="textField1" destination="dET-Cl-VUb" id="bJd-Xd-5BS"/>
                        <outlet property="textField2" destination="ai2-LR-bIl" id="Fip-nM-yvi"/>
                        <outlet property="textField4" destination="dQK-Ms-QYa" id="HCJ-fa-BwX"/>
                        <outlet property="textField5" destination="9al-mX-KU2" id="xPc-vR-IFK"/>
                        <outlet property="textView3" destination="Zjk-gc-QEr" id="TE7-Z9-bH1"/>
                    </connections>
                </viewController>
                <placeholder placeholderIdentifier="IBFirstResponder" id="bYo-9Y-oOp" userLabel="First Responder" sceneMemberID="firstResponder"/>
            </objects>
            <point key="canvasLocation" x="-1268" y="217"/>
        </scene>
        <!--UITextView-->
        <scene sceneID="3sv-pN-G2Q">
            <objects>
                <viewController storyboardIdentifier="TextViewSpecialCaseViewController" automaticallyAdjustsScrollViewInsets="NO" id="S5Z-0B-U3b" customClass="TextViewSpecialCaseViewController" customModule="DemoSwift" sceneMemberID="viewController">
                    <view key="view" contentMode="scaleToFill" id="WXo-oP-G5s">
                        <rect key="frame" x="0.0" y="0.0" width="375" height="812"/>
                        <autoresizingMask key="autoresizingMask" flexibleMaxX="YES" flexibleMaxY="YES"/>
                        <subviews>
                            <textView clipsSubviews="YES" multipleTouchEnabled="YES" contentMode="scaleToFill" translatesAutoresizingMaskIntoConstraints="NO" id="L8v-ua-y0A">
                                <rect key="frame" x="4.9999999999999929" y="50" width="118.33333333333331" height="728"/>
                                <color key="backgroundColor" systemColor="systemGray5Color"/>
                                <color key="tintColor" red="0.037223728980000002" green="0.2286975034" blue="0.47692340350000001" alpha="1" colorSpace="custom" customColorSpace="sRGB"/>
                                <string key="text">`IQKeyboardManager` allows you to prevent issues of the keyboard sliding up and covering a text field without needing you to enter any code.
                                    
                                    Lorem ipsum dolor sit er elit lamet, consectetaur cillium adipisicing pecu, sed do eiusmod tempor incididunt ut labore et dolore magna aliqua. Ut enim ad minim veniam, quis nostrud exercitation ullamco laboris nisi ut aliquip ex ea commodo consequat. Duis aute irure dolor in reprehenderit in voluptate velit esse cillum dolore eu fugiat nulla pariatur. Excepteur sint occaecat cupidatat non proident, sunt in culpa qui officia deserunt mollit anim id est laborum. Nam liber te conscient to factor tum poen legum odioque civiuda. Lorem ipsum dolor sit er elit lamet, consectetaur cillium adipisicing pecu, sed do eiusmod tempor incididunt ut labore et dolore magna aliqua. Ut enim ad minim veniam, quis nostrud exercitation ullamco laboris nisi ut aliquip ex ea commodo consequat. Duis aute irure dolor in reprehenderit in voluptate velit esse cillum dolore eu fugiat nulla pariatur. Excepteur sint occaecat cupidatat non proident, sunt in culpa qui officia deserunt mollit anim id est laborum. Nam liber te conscient to factor tum poen legum odioque civiuda. Lorem ipsum dolor sit er elit lamet, consectetaur cillium adipisicing pecu, sed do eiusmod tempor incididunt ut labore et dolore magna aliqua. Ut enim ad minim veniam, quis nostrud exercitation ullamco laboris nisi ut aliquip ex ea commodo consequat. Duis aute irure dolor in reprehenderit in voluptate velit esse cillum dolore eu fugiat nulla pariatur. Excepteur sint occaecat cupidatat non proident, sunt in culpa qui officia deserunt mollit anim id est laborum. Nam liber te conscient to factor tum poen legum odioque civiuda. </string>
                                <color key="textColor" systemColor="labelColor"/>
                                <fontDescription key="fontDescription" type="system" pointSize="14"/>
                                <textInputTraits key="textInputTraits" autocapitalizationType="sentences"/>
                            </textView>
                            <textView clipsSubviews="YES" multipleTouchEnabled="YES" contentMode="scaleToFill" translatesAutoresizingMaskIntoConstraints="NO" id="rUI-UY-dtz">
                                <rect key="frame" x="128.33333333333334" y="50" width="118.33333333333334" height="361.66666666666669"/>
                                <color key="backgroundColor" systemColor="systemGray5Color"/>
                                <color key="tintColor" red="0.17938000649999999" green="0.47692340350000001" blue="0.46705995909999998" alpha="1" colorSpace="custom" customColorSpace="sRGB"/>
                                <string key="text">One of the Speciality of this Library is `It Works Automatically`.
                                    
                                    Lorem ipsum dolor sit er elit lamet, consectetaur cillium adipisicing pecu, sed do eiusmod tempor incididunt ut labore et dolore magna aliqua. Ut enim ad minim veniam, quis nostrud exercitation ullamco laboris nisi ut aliquip ex ea commodo consequat. Duis aute irure dolor in reprehenderit in voluptate velit esse cillum dolore eu fugiat nulla pariatur. Excepteur sint occaecat cupidatat non proident, sunt in culpa qui officia deserunt mollit anim id est laborum. Nam liber te conscient to factor tum poen legum odioque civiuda. Lorem ipsum dolor sit er elit lamet, consectetaur cillium adipisicing pecu, sed do eiusmod tempor incididunt ut labore et dolore magna aliqua. Ut enim ad minim veniam, quis nostrud exercitation ullamco laboris nisi ut aliquip ex ea commodo consequat. Duis aute irure dolor in reprehenderit in voluptate velit esse cillum dolore eu fugiat nulla pariatur. Excepteur sint occaecat cupidatat non proident, sunt in culpa qui officia deserunt mollit anim id est laborum. Nam liber te conscient to factor tum poen legum odioque civiuda. Lorem ipsum dolor sit er elit lamet, consectetaur cillium adipisicing pecu, sed do eiusmod tempor incididunt ut labore et dolore magna aliqua. Ut enim ad minim veniam, quis nostrud exercitation ullamco laboris nisi ut aliquip ex ea commodo consequat. Duis aute irure dolor in reprehenderit in voluptate velit esse cillum dolore eu fugiat nulla pariatur. Excepteur sint occaecat cupidatat non proident, sunt in culpa qui officia deserunt mollit anim id est laborum. Nam liber te conscient to factor tum poen legum odioque civiuda. </string>
                                <color key="textColor" systemColor="labelColor"/>
                                <fontDescription key="fontDescription" type="system" pointSize="14"/>
                                <textInputTraits key="textInputTraits" autocapitalizationType="sentences"/>
                            </textView>
                            <textView clipsSubviews="YES" multipleTouchEnabled="YES" contentMode="scaleToFill" translatesAutoresizingMaskIntoConstraints="NO" id="2d0-tG-Pzx">
                                <rect key="frame" x="251.66666666666666" y="50" width="118.33333333333334" height="241"/>
                                <color key="backgroundColor" systemColor="systemGray5Color"/>
                                <color key="tintColor" red="0.35979851940000002" green="0.47692340350000001" blue="0.23990625860000001" alpha="1" colorSpace="custom" customColorSpace="sRGB"/>
                                <string key="text">`IQKeyboardManager` works on all orientations, and with the toolbar.
                                    
                                    Lorem ipsum dolor sit er elit lamet, consectetaur cillium adipisicing pecu, sed do eiusmod tempor incididunt ut labore et dolore magna aliqua. Ut enim ad minim veniam, quis nostrud exercitation ullamco laboris nisi ut aliquip ex ea commodo consequat. Duis aute irure dolor in reprehenderit in voluptate velit esse cillum dolore eu fugiat nulla pariatur. Excepteur sint occaecat cupidatat non proident, sunt in culpa qui officia deserunt mollit anim id est laborum. Nam liber te conscient to factor tum poen legum odioque civiuda. Lorem ipsum dolor sit er elit lamet, consectetaur cillium adipisicing pecu, sed do eiusmod tempor incididunt ut labore et dolore magna aliqua. Ut enim ad minim veniam, quis nostrud exercitation ullamco laboris nisi ut aliquip ex ea commodo consequat. Duis aute irure dolor in reprehenderit in voluptate velit esse cillum dolore eu fugiat nulla pariatur. Excepteur sint occaecat cupidatat non proident, sunt in culpa qui officia deserunt mollit anim id est laborum. Nam liber te conscient to factor tum poen legum odioque civiuda. Lorem ipsum dolor sit er elit lamet, consectetaur cillium adipisicing pecu, sed do eiusmod tempor incididunt ut labore et dolore magna aliqua. Ut enim ad minim veniam, quis nostrud exercitation ullamco laboris nisi ut aliquip ex ea commodo consequat. Duis aute irure dolor in reprehenderit in voluptate velit esse cillum dolore eu fugiat nulla pariatur. Excepteur sint occaecat cupidatat non proident, sunt in culpa qui officia deserunt mollit anim id est laborum. Nam liber te conscient to factor tum poen legum odioque civiuda. </string>
                                <color key="textColor" systemColor="labelColor"/>
                                <fontDescription key="fontDescription" type="system" pointSize="14"/>
                                <textInputTraits key="textInputTraits" autocapitalizationType="sentences"/>
                            </textView>
                            <textView clipsSubviews="YES" multipleTouchEnabled="YES" contentMode="scaleToFill" translatesAutoresizingMaskIntoConstraints="NO" id="m72-tJ-oyd">
                                <rect key="frame" x="128.33333333333334" y="416.66666666666674" width="118.33333333333334" height="361.33333333333326"/>
                                <color key="backgroundColor" systemColor="systemGray5Color"/>
                                <color key="tintColor" red="0.1750397256" green="0.47692340350000001" blue="0.27988265709999999" alpha="1" colorSpace="custom" customColorSpace="sRGB"/>
                                <string key="text">`ZERO LINE OF CODE`, `No More imports`, `No More Subclasses`, `No More Manual Work`.
                                    
                                    Lorem ipsum dolor sit er elit lamet, consectetaur cillium adipisicing pecu, sed do eiusmod tempor incididunt ut labore et dolore magna aliqua. Ut enim ad minim veniam, quis nostrud exercitation ullamco laboris nisi ut aliquip ex ea commodo consequat. Duis aute irure dolor in reprehenderit in voluptate velit esse cillum dolore eu fugiat nulla pariatur. Excepteur sint occaecat cupidatat non proident, sunt in culpa qui officia deserunt mollit anim id est laborum. Nam liber te conscient to factor tum poen legum odioque civiuda. Lorem ipsum dolor sit er elit lamet, consectetaur cillium adipisicing pecu, sed do eiusmod tempor incididunt ut labore et dolore magna aliqua. Ut enim ad minim veniam, quis nostrud exercitation ullamco laboris nisi ut aliquip ex ea commodo consequat. Duis aute irure dolor in reprehenderit in voluptate velit esse cillum dolore eu fugiat nulla pariatur. Excepteur sint occaecat cupidatat non proident, sunt in culpa qui officia deserunt mollit anim id est laborum. Nam liber te conscient to factor tum poen legum odioque civiuda. Lorem ipsum dolor sit er elit lamet, consectetaur cillium adipisicing pecu, sed do eiusmod tempor incididunt ut labore et dolore magna aliqua. Ut enim ad minim veniam, quis nostrud exercitation ullamco laboris nisi ut aliquip ex ea commodo consequat. Duis aute irure dolor in reprehenderit in voluptate velit esse cillum dolore eu fugiat nulla pariatur. Excepteur sint occaecat cupidatat non proident, sunt in culpa qui officia deserunt mollit anim id est laborum. Nam liber te conscient to factor tum poen legum odioque civiuda. </string>
                                <color key="textColor" systemColor="labelColor"/>
                                <fontDescription key="fontDescription" type="system" pointSize="14"/>
                                <textInputTraits key="textInputTraits" autocapitalizationType="sentences"/>
                            </textView>
                            <textView clipsSubviews="YES" multipleTouchEnabled="YES" contentMode="scaleToFill" translatesAutoresizingMaskIntoConstraints="NO" id="LEb-Ei-7Sx">
                                <rect key="frame" x="251.66666666666666" y="296" width="118.33333333333334" height="482"/>
                                <color key="backgroundColor" systemColor="systemGray5Color"/>
                                <color key="tintColor" red="0.47692340350000001" green="0.36313484200000001" blue="0.25518210050000001" alpha="1" colorSpace="custom" customColorSpace="sRGB"/>
                                <string key="text">To use `IQKeyboardManager` you simply need to add the framework to your project or add the source files to your project.
                                    
                                    Lorem ipsum dolor sit er elit lamet, consectetaur cillium adipisicing pecu, sed do eiusmod tempor incididunt ut labore et dolore magna aliqua. Ut enim ad minim veniam, quis nostrud exercitation ullamco laboris nisi ut aliquip ex ea commodo consequat. Duis aute irure dolor in reprehenderit in voluptate velit esse cillum dolore eu fugiat nulla pariatur. Excepteur sint occaecat cupidatat non proident, sunt in culpa qui officia deserunt mollit anim id est laborum. Nam liber te conscient to factor tum poen legum odioque civiuda. Lorem ipsum dolor sit er elit lamet, consectetaur cillium adipisicing pecu, sed do eiusmod tempor incididunt ut labore et dolore magna aliqua. Ut enim ad minim veniam, quis nostrud exercitation ullamco laboris nisi ut aliquip ex ea commodo consequat. Duis aute irure dolor in reprehenderit in voluptate velit esse cillum dolore eu fugiat nulla pariatur. Excepteur sint occaecat cupidatat non proident, sunt in culpa qui officia deserunt mollit anim id est laborum. Nam liber te conscient to factor tum poen legum odioque civiuda. Lorem ipsum dolor sit er elit lamet, consectetaur cillium adipisicing pecu, sed do eiusmod tempor incididunt ut labore et dolore magna aliqua. Ut enim ad minim veniam, quis nostrud exercitation ullamco laboris nisi ut aliquip ex ea commodo consequat. Duis aute irure dolor in reprehenderit in voluptate velit esse cillum dolore eu fugiat nulla pariatur. Excepteur sint occaecat cupidatat non proident, sunt in culpa qui officia deserunt mollit anim id est laborum. Nam liber te conscient to factor tum poen legum odioque civiuda. </string>
                                <color key="textColor" systemColor="labelColor"/>
                                <fontDescription key="fontDescription" type="system" pointSize="14"/>
                                <textInputTraits key="textInputTraits" autocapitalizationType="sentences"/>
                            </textView>
                        </subviews>
                        <viewLayoutGuide key="safeArea" id="4Hs-Z1-5S0"/>
                        <color key="backgroundColor" systemColor="systemBackgroundColor"/>
                        <constraints>
                            <constraint firstItem="L8v-ua-y0A" firstAttribute="leading" secondItem="4Hs-Z1-5S0" secondAttribute="leading" constant="5" id="1Z6-kz-nkX"/>
                            <constraint firstItem="m72-tJ-oyd" firstAttribute="bottom" secondItem="L8v-ua-y0A" secondAttribute="bottom" id="7jW-xw-uDa"/>
                            <constraint firstItem="rUI-UY-dtz" firstAttribute="top" secondItem="L8v-ua-y0A" secondAttribute="top" id="9jH-nR-8Ko"/>
                            <constraint firstItem="m72-tJ-oyd" firstAttribute="width" secondItem="L8v-ua-y0A" secondAttribute="width" id="C9t-kP-qh4"/>
                            <constraint firstItem="rUI-UY-dtz" firstAttribute="width" secondItem="L8v-ua-y0A" secondAttribute="width" id="Dto-Rj-fEC"/>
                            <constraint firstItem="m72-tJ-oyd" firstAttribute="leading" secondItem="L8v-ua-y0A" secondAttribute="trailing" constant="5" id="Em0-VM-97A"/>
                            <constraint firstItem="L8v-ua-y0A" firstAttribute="top" secondItem="4Hs-Z1-5S0" secondAttribute="top" id="KWN-6I-voR"/>
                            <constraint firstItem="2d0-tG-Pzx" firstAttribute="top" secondItem="L8v-ua-y0A" secondAttribute="top" id="McL-1G-XOY"/>
                            <constraint firstItem="LEb-Ei-7Sx" firstAttribute="top" secondItem="2d0-tG-Pzx" secondAttribute="bottom" constant="5" id="NOG-mS-YIV"/>
                            <constraint firstItem="m72-tJ-oyd" firstAttribute="leading" secondItem="rUI-UY-dtz" secondAttribute="leading" id="RW0-VM-sPH"/>
                            <constraint firstItem="m72-tJ-oyd" firstAttribute="top" secondItem="rUI-UY-dtz" secondAttribute="bottom" constant="5" id="Tqi-zV-DFJ"/>
                            <constraint firstItem="LEb-Ei-7Sx" firstAttribute="leading" secondItem="m72-tJ-oyd" secondAttribute="trailing" constant="5" id="Uul-rf-JOo"/>
                            <constraint firstItem="LEb-Ei-7Sx" firstAttribute="height" secondItem="2d0-tG-Pzx" secondAttribute="height" multiplier="2:1" id="Y2v-8q-AZo"/>
                            <constraint firstItem="LEb-Ei-7Sx" firstAttribute="bottom" secondItem="L8v-ua-y0A" secondAttribute="bottom" id="YlB-va-Idl"/>
                            <constraint firstItem="4Hs-Z1-5S0" firstAttribute="bottom" secondItem="L8v-ua-y0A" secondAttribute="bottom" id="dbY-GW-xN8"/>
                            <constraint firstItem="LEb-Ei-7Sx" firstAttribute="trailing" secondItem="2d0-tG-Pzx" secondAttribute="trailing" id="euN-2B-39x"/>
                            <constraint firstItem="LEb-Ei-7Sx" firstAttribute="width" secondItem="L8v-ua-y0A" secondAttribute="width" id="fzt-8G-ESW"/>
                            <constraint firstItem="m72-tJ-oyd" firstAttribute="trailing" secondItem="rUI-UY-dtz" secondAttribute="trailing" id="jud-Tn-Z0v"/>
                            <constraint firstItem="4Hs-Z1-5S0" firstAttribute="trailing" secondItem="2d0-tG-Pzx" secondAttribute="trailing" constant="5" id="nCU-Uf-YaN"/>
                            <constraint firstItem="m72-tJ-oyd" firstAttribute="height" secondItem="rUI-UY-dtz" secondAttribute="height" id="oSn-aq-5n8"/>
                            <constraint firstItem="2d0-tG-Pzx" firstAttribute="width" secondItem="L8v-ua-y0A" secondAttribute="width" id="rfn-CF-5FM"/>
                            <constraint firstItem="LEb-Ei-7Sx" firstAttribute="leading" secondItem="2d0-tG-Pzx" secondAttribute="leading" id="yOI-0E-V1k"/>
                        </constraints>
                    </view>
                    <navigationItem key="navigationItem" title="UITextView" id="Qen-Wv-SxX">
                        <barButtonItem key="rightBarButtonItem" image="settings" id="3yn-Xo-guq"/>
                    </navigationItem>
                </viewController>
                <placeholder placeholderIdentifier="IBFirstResponder" id="I5w-ff-duj" userLabel="First Responder" sceneMemberID="firstResponder"/>
            </objects>
            <point key="canvasLocation" x="-310" y="216"/>
        </scene>
        <!--Safe Area-->
        <scene sceneID="9fU-TF-E5D">
            <objects>
                <viewController storyboardIdentifier="SafeAreaViewController" id="ICH-Xc-ydU" userLabel="Safe Area" customClass="SafeAreaViewController" customModule="DemoSwift" customModuleProvider="target" sceneMemberID="viewController">
                    <view key="view" contentMode="scaleToFill" id="hC1-xV-1iw">
                        <rect key="frame" x="0.0" y="0.0" width="375" height="812"/>
                        <autoresizingMask key="autoresizingMask" flexibleMaxX="YES" flexibleMaxY="YES"/>
                        <subviews>
                            <stackView opaque="NO" contentMode="scaleToFill" axis="vertical" distribution="equalSpacing" translatesAutoresizingMaskIntoConstraints="NO" id="XPo-YC-Qv5">
                                <rect key="frame" x="20" y="70" width="157.66666666666666" height="688"/>
                                <subviews>
                                    <textField opaque="NO" clipsSubviews="YES" tag="100" contentMode="scaleToFill" contentHorizontalAlignment="left" contentVerticalAlignment="center" borderStyle="roundedRect" placeholder="Safe Area" minimumFontSize="17" clearButtonMode="always" translatesAutoresizingMaskIntoConstraints="NO" id="5bJ-5h-HEC">
                                        <rect key="frame" x="0.0" y="0.0" width="157.66666666666666" height="34"/>
                                        <color key="backgroundColor" systemColor="systemGray5Color"/>
                                        <color key="tintColor" red="0.0080750879140000006" green="0.47692340350000001" blue="0.083980094680000006" alpha="1" colorSpace="custom" customColorSpace="sRGB"/>
                                        <fontDescription key="fontDescription" type="system" pointSize="14"/>
                                        <textInputTraits key="textInputTraits"/>
                                    </textField>
                                    <textField opaque="NO" clipsSubviews="YES" tag="100" contentMode="scaleToFill" contentHorizontalAlignment="left" contentVerticalAlignment="center" borderStyle="roundedRect" placeholder="Safe Area" minimumFontSize="17" clearButtonMode="always" translatesAutoresizingMaskIntoConstraints="NO" id="CRH-AN-Q1M">
                                        <rect key="frame" x="0.0" y="81.666666666666657" width="157.66666666666666" height="34"/>
                                        <color key="backgroundColor" systemColor="systemGray5Color"/>
                                        <color key="tintColor" red="0.0080750879140000006" green="0.47692340350000001" blue="0.083980094680000006" alpha="1" colorSpace="custom" customColorSpace="sRGB"/>
                                        <fontDescription key="fontDescription" type="system" pointSize="14"/>
                                        <textInputTraits key="textInputTraits"/>
                                    </textField>
                                    <textField opaque="NO" clipsSubviews="YES" tag="100" contentMode="scaleToFill" contentHorizontalAlignment="left" contentVerticalAlignment="center" borderStyle="roundedRect" placeholder="Safe Area" minimumFontSize="17" clearButtonMode="always" translatesAutoresizingMaskIntoConstraints="NO" id="pFQ-qK-3Sk">
                                        <rect key="frame" x="0.0" y="163.66666666666666" width="157.66666666666666" height="34"/>
                                        <color key="backgroundColor" systemColor="systemGray5Color"/>
                                        <color key="tintColor" red="0.0080750879140000006" green="0.47692340350000001" blue="0.083980094680000006" alpha="1" colorSpace="custom" customColorSpace="sRGB"/>
                                        <fontDescription key="fontDescription" type="system" pointSize="14"/>
                                        <textInputTraits key="textInputTraits"/>
                                    </textField>
                                    <textField opaque="NO" clipsSubviews="YES" tag="100" contentMode="scaleToFill" contentHorizontalAlignment="left" contentVerticalAlignment="center" borderStyle="roundedRect" placeholder="Safe Area" minimumFontSize="17" clearButtonMode="always" translatesAutoresizingMaskIntoConstraints="NO" id="4Aa-Xv-H4G">
                                        <rect key="frame" x="0.0" y="245.33333333333331" width="157.66666666666666" height="34"/>
                                        <color key="backgroundColor" systemColor="systemGray5Color"/>
                                        <color key="tintColor" red="0.0080750879140000006" green="0.47692340350000001" blue="0.083980094680000006" alpha="1" colorSpace="custom" customColorSpace="sRGB"/>
                                        <fontDescription key="fontDescription" type="system" pointSize="14"/>
                                        <textInputTraits key="textInputTraits"/>
                                    </textField>
                                    <textField opaque="NO" clipsSubviews="YES" tag="100" contentMode="scaleToFill" contentHorizontalAlignment="left" contentVerticalAlignment="center" borderStyle="roundedRect" placeholder="Safe Area" minimumFontSize="17" clearButtonMode="always" translatesAutoresizingMaskIntoConstraints="NO" id="DZ4-MB-gMd">
                                        <rect key="frame" x="0.0" y="327" width="157.66666666666666" height="34"/>
                                        <color key="backgroundColor" systemColor="systemGray5Color"/>
                                        <color key="tintColor" red="0.0080750879140000006" green="0.47692340350000001" blue="0.083980094680000006" alpha="1" colorSpace="custom" customColorSpace="sRGB"/>
                                        <fontDescription key="fontDescription" type="system" pointSize="14"/>
                                        <textInputTraits key="textInputTraits"/>
                                    </textField>
                                    <textField opaque="NO" clipsSubviews="YES" tag="100" contentMode="scaleToFill" contentHorizontalAlignment="left" contentVerticalAlignment="center" borderStyle="roundedRect" placeholder="Safe Area" minimumFontSize="17" clearButtonMode="always" translatesAutoresizingMaskIntoConstraints="NO" id="d3c-i6-5rn">
                                        <rect key="frame" x="0.0" y="408.66666666666669" width="157.66666666666666" height="34"/>
                                        <color key="backgroundColor" systemColor="systemGray5Color"/>
                                        <color key="tintColor" red="0.0080750879140000006" green="0.47692340350000001" blue="0.083980094680000006" alpha="1" colorSpace="custom" customColorSpace="sRGB"/>
                                        <fontDescription key="fontDescription" type="system" pointSize="14"/>
                                        <textInputTraits key="textInputTraits"/>
                                    </textField>
                                    <textField opaque="NO" clipsSubviews="YES" tag="100" contentMode="scaleToFill" contentHorizontalAlignment="left" contentVerticalAlignment="center" borderStyle="roundedRect" placeholder="Safe Area" minimumFontSize="17" clearButtonMode="always" translatesAutoresizingMaskIntoConstraints="NO" id="tqi-ZZ-bIw">
                                        <rect key="frame" x="0.0" y="490.66666666666663" width="157.66666666666666" height="34"/>
                                        <color key="backgroundColor" systemColor="systemGray5Color"/>
                                        <color key="tintColor" red="0.0080750879140000006" green="0.47692340350000001" blue="0.083980094680000006" alpha="1" colorSpace="custom" customColorSpace="sRGB"/>
                                        <fontDescription key="fontDescription" type="system" pointSize="14"/>
                                        <textInputTraits key="textInputTraits"/>
                                    </textField>
                                    <textField opaque="NO" clipsSubviews="YES" tag="100" contentMode="scaleToFill" contentHorizontalAlignment="left" contentVerticalAlignment="center" borderStyle="roundedRect" placeholder="Safe Area" minimumFontSize="17" clearButtonMode="always" translatesAutoresizingMaskIntoConstraints="NO" id="1xZ-Gm-mcg">
                                        <rect key="frame" x="0.0" y="572.33333333333337" width="157.66666666666666" height="34"/>
                                        <color key="backgroundColor" systemColor="systemGray5Color"/>
                                        <color key="tintColor" red="0.0080750879140000006" green="0.47692340350000001" blue="0.083980094680000006" alpha="1" colorSpace="custom" customColorSpace="sRGB"/>
                                        <fontDescription key="fontDescription" type="system" pointSize="14"/>
                                        <textInputTraits key="textInputTraits"/>
                                    </textField>
                                    <textField opaque="NO" clipsSubviews="YES" tag="100" contentMode="scaleToFill" contentHorizontalAlignment="left" contentVerticalAlignment="center" borderStyle="roundedRect" placeholder="Safe Area" minimumFontSize="17" clearButtonMode="always" translatesAutoresizingMaskIntoConstraints="NO" id="fNi-X2-ujc">
                                        <rect key="frame" x="0.0" y="654" width="157.66666666666666" height="34"/>
                                        <color key="backgroundColor" systemColor="systemGray5Color"/>
                                        <color key="tintColor" red="0.0080750879140000006" green="0.47692340350000001" blue="0.083980094680000006" alpha="1" colorSpace="custom" customColorSpace="sRGB"/>
                                        <fontDescription key="fontDescription" type="system" pointSize="14"/>
                                        <textInputTraits key="textInputTraits"/>
                                    </textField>
                                </subviews>
                            </stackView>
                            <stackView opaque="NO" contentMode="scaleToFill" axis="vertical" distribution="equalSpacing" translatesAutoresizingMaskIntoConstraints="NO" id="nMg-hh-XNK">
                                <rect key="frame" x="197.66666666666663" y="20" width="157.33333333333337" height="772"/>
                                <subviews>
                                    <textField opaque="NO" clipsSubviews="YES" tag="100" contentMode="scaleToFill" contentHorizontalAlignment="left" contentVerticalAlignment="center" borderStyle="roundedRect" placeholder="Superview" minimumFontSize="17" clearButtonMode="always" translatesAutoresizingMaskIntoConstraints="NO" id="LRV-UA-aJI">
                                        <rect key="frame" x="0.0" y="0.0" width="157.33333333333334" height="34"/>
                                        <color key="backgroundColor" systemColor="systemGray5Color"/>
                                        <color key="tintColor" red="0.0080750879140000006" green="0.47692340350000001" blue="0.083980094680000006" alpha="1" colorSpace="custom" customColorSpace="sRGB"/>
                                        <fontDescription key="fontDescription" type="system" pointSize="14"/>
                                        <textInputTraits key="textInputTraits"/>
                                    </textField>
                                    <textField opaque="NO" clipsSubviews="YES" tag="100" contentMode="scaleToFill" contentHorizontalAlignment="left" contentVerticalAlignment="center" borderStyle="roundedRect" placeholder="Superview" minimumFontSize="17" clearButtonMode="always" translatesAutoresizingMaskIntoConstraints="NO" id="4kg-ow-w8s">
                                        <rect key="frame" x="0.0" y="92.333333333333329" width="157.33333333333334" height="34"/>
                                        <color key="backgroundColor" systemColor="systemGray5Color"/>
                                        <color key="tintColor" red="0.0080750879140000006" green="0.47692340350000001" blue="0.083980094680000006" alpha="1" colorSpace="custom" customColorSpace="sRGB"/>
                                        <fontDescription key="fontDescription" type="system" pointSize="14"/>
                                        <textInputTraits key="textInputTraits"/>
                                    </textField>
                                    <textField opaque="NO" clipsSubviews="YES" tag="100" contentMode="scaleToFill" contentHorizontalAlignment="left" contentVerticalAlignment="center" borderStyle="roundedRect" placeholder="Superview" minimumFontSize="17" clearButtonMode="always" translatesAutoresizingMaskIntoConstraints="NO" id="tZX-Ud-h5e">
                                        <rect key="frame" x="0.0" y="184.66666666666666" width="157.33333333333334" height="34"/>
                                        <color key="backgroundColor" systemColor="systemGray5Color"/>
                                        <color key="tintColor" red="0.0080750879140000006" green="0.47692340350000001" blue="0.083980094680000006" alpha="1" colorSpace="custom" customColorSpace="sRGB"/>
                                        <fontDescription key="fontDescription" type="system" pointSize="14"/>
                                        <textInputTraits key="textInputTraits"/>
                                    </textField>
                                    <textField opaque="NO" clipsSubviews="YES" tag="100" contentMode="scaleToFill" contentHorizontalAlignment="left" contentVerticalAlignment="center" borderStyle="roundedRect" placeholder="Superview" minimumFontSize="17" clearButtonMode="always" translatesAutoresizingMaskIntoConstraints="NO" id="LYh-cE-9Z2">
                                        <rect key="frame" x="0.0" y="276.66666666666669" width="157.33333333333334" height="34"/>
                                        <color key="backgroundColor" systemColor="systemGray5Color"/>
                                        <color key="tintColor" red="0.0080750879140000006" green="0.47692340350000001" blue="0.083980094680000006" alpha="1" colorSpace="custom" customColorSpace="sRGB"/>
                                        <fontDescription key="fontDescription" type="system" pointSize="14"/>
                                        <textInputTraits key="textInputTraits"/>
                                    </textField>
                                    <textField opaque="NO" clipsSubviews="YES" tag="100" contentMode="scaleToFill" contentHorizontalAlignment="left" contentVerticalAlignment="center" borderStyle="roundedRect" placeholder="Superview" minimumFontSize="17" clearButtonMode="always" translatesAutoresizingMaskIntoConstraints="NO" id="2o4-KZ-U1b">
                                        <rect key="frame" x="0.0" y="369" width="157.33333333333334" height="34"/>
                                        <color key="backgroundColor" systemColor="systemGray5Color"/>
                                        <color key="tintColor" red="0.0080750879140000006" green="0.47692340350000001" blue="0.083980094680000006" alpha="1" colorSpace="custom" customColorSpace="sRGB"/>
                                        <fontDescription key="fontDescription" type="system" pointSize="14"/>
                                        <textInputTraits key="textInputTraits"/>
                                    </textField>
                                    <textField opaque="NO" clipsSubviews="YES" tag="100" contentMode="scaleToFill" contentHorizontalAlignment="left" contentVerticalAlignment="center" borderStyle="roundedRect" placeholder="Superview" minimumFontSize="17" clearButtonMode="always" translatesAutoresizingMaskIntoConstraints="NO" id="ljO-yP-wR6">
                                        <rect key="frame" x="0.0" y="461.33333333333331" width="157.33333333333334" height="34"/>
                                        <color key="backgroundColor" systemColor="systemGray5Color"/>
                                        <color key="tintColor" red="0.0080750879140000006" green="0.47692340350000001" blue="0.083980094680000006" alpha="1" colorSpace="custom" customColorSpace="sRGB"/>
                                        <fontDescription key="fontDescription" type="system" pointSize="14"/>
                                        <textInputTraits key="textInputTraits"/>
                                    </textField>
                                    <textField opaque="NO" clipsSubviews="YES" tag="100" contentMode="scaleToFill" contentHorizontalAlignment="left" contentVerticalAlignment="center" borderStyle="roundedRect" placeholder="Superview" minimumFontSize="17" clearButtonMode="always" translatesAutoresizingMaskIntoConstraints="NO" id="K98-Yn-lms">
                                        <rect key="frame" x="0.0" y="553.66666666666663" width="157.33333333333334" height="34"/>
                                        <color key="backgroundColor" systemColor="systemGray5Color"/>
                                        <color key="tintColor" red="0.0080750879140000006" green="0.47692340350000001" blue="0.083980094680000006" alpha="1" colorSpace="custom" customColorSpace="sRGB"/>
                                        <fontDescription key="fontDescription" type="system" pointSize="14"/>
                                        <textInputTraits key="textInputTraits"/>
                                    </textField>
                                    <textField opaque="NO" clipsSubviews="YES" tag="100" contentMode="scaleToFill" contentHorizontalAlignment="left" contentVerticalAlignment="center" borderStyle="roundedRect" placeholder="Superview" minimumFontSize="17" clearButtonMode="always" translatesAutoresizingMaskIntoConstraints="NO" id="41Q-ZA-71m">
                                        <rect key="frame" x="0.0" y="645.66666666666663" width="157.33333333333334" height="34"/>
                                        <color key="backgroundColor" systemColor="systemGray5Color"/>
                                        <color key="tintColor" red="0.0080750879140000006" green="0.47692340350000001" blue="0.083980094680000006" alpha="1" colorSpace="custom" customColorSpace="sRGB"/>
                                        <fontDescription key="fontDescription" type="system" pointSize="14"/>
                                        <textInputTraits key="textInputTraits"/>
                                    </textField>
                                    <textField opaque="NO" clipsSubviews="YES" tag="100" contentMode="scaleToFill" contentHorizontalAlignment="left" contentVerticalAlignment="center" borderStyle="roundedRect" placeholder="Superview" minimumFontSize="17" clearButtonMode="always" translatesAutoresizingMaskIntoConstraints="NO" id="CAN-Fy-xiC">
                                        <rect key="frame" x="0.0" y="738" width="157.33333333333334" height="34"/>
                                        <color key="backgroundColor" systemColor="systemGray5Color"/>
                                        <color key="tintColor" red="0.0080750879140000006" green="0.47692340350000001" blue="0.083980094680000006" alpha="1" colorSpace="custom" customColorSpace="sRGB"/>
                                        <fontDescription key="fontDescription" type="system" pointSize="14"/>
                                        <textInputTraits key="textInputTraits"/>
                                    </textField>
                                </subviews>
                            </stackView>
                        </subviews>
                        <viewLayoutGuide key="safeArea" id="yGM-h5-Ibm"/>
                        <color key="backgroundColor" systemColor="systemBackgroundColor"/>
                        <constraints>
                            <constraint firstItem="nMg-hh-XNK" firstAttribute="top" secondItem="hC1-xV-1iw" secondAttribute="top" constant="20" id="4zj-zT-RxS"/>
                            <constraint firstItem="yGM-h5-Ibm" firstAttribute="bottom" secondItem="XPo-YC-Qv5" secondAttribute="bottom" constant="20" id="AgI-E2-hWN"/>
                            <constraint firstItem="nMg-hh-XNK" firstAttribute="leading" secondItem="XPo-YC-Qv5" secondAttribute="trailing" constant="20" id="CEV-mf-rM2"/>
                            <constraint firstAttribute="bottom" secondItem="nMg-hh-XNK" secondAttribute="bottom" constant="20" id="IgY-YY-vfQ"/>
                            <constraint firstItem="XPo-YC-Qv5" firstAttribute="leading" secondItem="yGM-h5-Ibm" secondAttribute="leading" constant="20" id="L4i-4D-1RO"/>
                            <constraint firstAttribute="trailing" secondItem="nMg-hh-XNK" secondAttribute="trailing" constant="20" id="MmU-7Y-tqh"/>
                            <constraint firstItem="XPo-YC-Qv5" firstAttribute="top" secondItem="yGM-h5-Ibm" secondAttribute="top" constant="20" id="sQO-qH-HN3"/>
                            <constraint firstItem="nMg-hh-XNK" firstAttribute="width" secondItem="XPo-YC-Qv5" secondAttribute="width" id="uUO-Ik-5nN"/>
                        </constraints>
                    </view>
                    <navigationItem key="navigationItem" title="Safe Area vs Superview" id="5dW-ym-N3p">
                        <barButtonItem key="rightBarButtonItem" image="settings" id="8zL-ef-0dg"/>
                    </navigationItem>
                </viewController>
                <placeholder placeholderIdentifier="IBFirstResponder" id="XRR-Xd-R6p" userLabel="First Responder" sceneMemberID="firstResponder"/>
            </objects>
            <point key="canvasLocation" x="-3206" y="218"/>
        </scene>
    </scenes>
    <resources>
        <image name="settings" width="25" height="25"/>
        <systemColor name="labelColor">
            <color red="0.0" green="0.0" blue="0.0" alpha="1" colorSpace="custom" customColorSpace="sRGB"/>
        </systemColor>
        <systemColor name="systemBackgroundColor">
            <color white="1" alpha="1" colorSpace="custom" customColorSpace="genericGamma22GrayColorSpace"/>
        </systemColor>
        <systemColor name="systemGray5Color">
            <color red="0.89803921568627454" green="0.89803921568627454" blue="0.91764705882352937" alpha="1" colorSpace="custom" customColorSpace="sRGB"/>
        </systemColor>
        <systemColor name="systemGrayColor">
            <color red="0.55686274509803924" green="0.55686274509803924" blue="0.57647058823529407" alpha="1" colorSpace="custom" customColorSpace="sRGB"/>
        </systemColor>
    </resources>
</document><|MERGE_RESOLUTION|>--- conflicted
+++ resolved
@@ -18,17 +18,10 @@
                         <autoresizingMask key="autoresizingMask" flexibleMaxX="YES" flexibleMaxY="YES"/>
                         <subviews>
                             <view contentMode="scaleToFill" translatesAutoresizingMaskIntoConstraints="NO" id="07C-Jx-O92">
-<<<<<<< HEAD
-                                <rect key="frame" x="0.0" y="50" width="375" height="87"/>
-                                <subviews>
-                                    <textField opaque="NO" clipsSubviews="YES" tag="100" contentMode="scaleToFill" contentHorizontalAlignment="left" contentVerticalAlignment="center" borderStyle="roundedRect" placeholder="Easiest integration" minimumFontSize="17" clearButtonMode="always" translatesAutoresizingMaskIntoConstraints="NO" id="Rr4-Yx-SRn">
-                                        <rect key="frame" x="20" y="26.333333333333329" width="335" height="34"/>
-=======
                                 <rect key="frame" x="0.0" y="50" width="375" height="91"/>
                                 <subviews>
                                     <textField opaque="NO" clipsSubviews="YES" tag="100" contentMode="scaleToFill" contentHorizontalAlignment="left" contentVerticalAlignment="center" borderStyle="roundedRect" placeholder="Easiest integration" minimumFontSize="17" clearButtonMode="always" translatesAutoresizingMaskIntoConstraints="NO" id="Rr4-Yx-SRn">
                                         <rect key="frame" x="20" y="28.666666666666671" width="335" height="34"/>
->>>>>>> abdf4e49
                                         <color key="backgroundColor" systemColor="systemGray5Color"/>
                                         <color key="tintColor" red="0.0080750879139513537" green="0.47692340353260865" blue="0.083980094677913134" alpha="1" colorSpace="custom" customColorSpace="sRGB"/>
                                         <fontDescription key="fontDescription" type="system" pointSize="14"/>
@@ -42,17 +35,10 @@
                                 </constraints>
                             </view>
                             <view contentMode="scaleToFill" translatesAutoresizingMaskIntoConstraints="NO" id="mYe-Gd-Tgq">
-<<<<<<< HEAD
-                                <rect key="frame" x="0.0" y="137" width="375" height="86.666666666666686"/>
-                                <subviews>
-                                    <textField opaque="NO" clipsSubviews="YES" tag="90" contentMode="scaleToFill" contentHorizontalAlignment="left" contentVerticalAlignment="center" borderStyle="roundedRect" placeholder="Device Orientation support" minimumFontSize="17" translatesAutoresizingMaskIntoConstraints="NO" id="Kdq-Kn-JCR">
-                                        <rect key="frame" x="20" y="26.333333333333343" width="335" height="34"/>
-=======
                                 <rect key="frame" x="0.0" y="141" width="375" height="91"/>
                                 <subviews>
                                     <textField opaque="NO" clipsSubviews="YES" tag="90" contentMode="scaleToFill" contentHorizontalAlignment="left" contentVerticalAlignment="center" borderStyle="roundedRect" placeholder="Device Orientation support" minimumFontSize="17" translatesAutoresizingMaskIntoConstraints="NO" id="Kdq-Kn-JCR">
                                         <rect key="frame" x="20" y="28.666666666666657" width="335" height="34"/>
->>>>>>> abdf4e49
                                         <color key="backgroundColor" systemColor="systemGray5Color"/>
                                         <color key="tintColor" red="0.24970456063326163" green="0.47692340353260865" blue="0.0" alpha="1" colorSpace="custom" customColorSpace="sRGB"/>
                                         <fontDescription key="fontDescription" type="system" pointSize="14"/>
@@ -66,27 +52,16 @@
                                 </constraints>
                             </view>
                             <view contentMode="scaleToFill" translatesAutoresizingMaskIntoConstraints="NO" id="gKE-F4-xNG">
-<<<<<<< HEAD
-                                <rect key="frame" x="0.0" y="223.66666666666663" width="375" height="87"/>
-                                <subviews>
-                                    <label opaque="NO" userInteractionEnabled="NO" contentMode="left" horizontalHuggingPriority="251" verticalHuggingPriority="251" text="This textField observes custom prev/next/done selector" textAlignment="center" lineBreakMode="tailTruncation" baselineAdjustment="alignBaselines" adjustsFontSizeToFit="NO" translatesAutoresizingMaskIntoConstraints="NO" id="s35-Qq-Nsv">
-                                        <rect key="frame" x="20" y="14.666666666666686" width="335" height="12"/>
-=======
                                 <rect key="frame" x="0.0" y="232" width="375" height="91"/>
                                 <subviews>
                                     <label opaque="NO" userInteractionEnabled="NO" contentMode="left" horizontalHuggingPriority="251" verticalHuggingPriority="251" text="This textField observes custom prev/next/done selector" textAlignment="center" lineBreakMode="tailTruncation" baselineAdjustment="alignBaselines" adjustsFontSizeToFit="NO" translatesAutoresizingMaskIntoConstraints="NO" id="s35-Qq-Nsv">
                                         <rect key="frame" x="20" y="16.666666666666657" width="335" height="12"/>
->>>>>>> abdf4e49
                                         <fontDescription key="fontDescription" type="system" pointSize="10"/>
                                         <color key="textColor" red="0.66666666666666663" green="0.66666666666666663" blue="0.66666666666666663" alpha="1" colorSpace="custom" customColorSpace="sRGB"/>
                                         <nil key="highlightedColor"/>
                                     </label>
                                     <textField opaque="NO" clipsSubviews="YES" tag="102" contentMode="scaleToFill" contentHorizontalAlignment="left" contentVerticalAlignment="center" borderStyle="roundedRect" placeholder="UITextField Category for Keyboard" minimumFontSize="17" translatesAutoresizingMaskIntoConstraints="NO" id="f9i-hv-EJj">
-<<<<<<< HEAD
-                                        <rect key="frame" x="20" y="26.666666666666686" width="335" height="34"/>
-=======
                                         <rect key="frame" x="20" y="28.666666666666686" width="335" height="34"/>
->>>>>>> abdf4e49
                                         <color key="backgroundColor" systemColor="systemGray5Color"/>
                                         <color key="tintColor" red="0.47692340353260865" green="0.42763441709464001" blue="0.014257565567641661" alpha="1" colorSpace="custom" customColorSpace="sRGB"/>
                                         <fontDescription key="fontDescription" type="system" pointSize="14"/>
@@ -103,27 +78,16 @@
                                 </constraints>
                             </view>
                             <view contentMode="scaleToFill" translatesAutoresizingMaskIntoConstraints="NO" id="0lP-yw-jhD">
-<<<<<<< HEAD
-                                <rect key="frame" x="0.0" y="310.66666666666669" width="375" height="87"/>
-                                <subviews>
-                                    <label opaque="NO" userInteractionEnabled="NO" contentMode="left" horizontalHuggingPriority="251" verticalHuggingPriority="251" text="Customised keyboardDistanceFromTextField = 150" textAlignment="center" lineBreakMode="tailTruncation" baselineAdjustment="alignBaselines" adjustsFontSizeToFit="NO" translatesAutoresizingMaskIntoConstraints="NO" id="6fq-Kb-dPm">
-                                        <rect key="frame" x="20" y="14.333333333333314" width="335" height="12"/>
-=======
                                 <rect key="frame" x="0.0" y="323" width="375" height="91"/>
                                 <subviews>
                                     <label opaque="NO" userInteractionEnabled="NO" contentMode="left" horizontalHuggingPriority="251" verticalHuggingPriority="251" text="Customised keyboardDistanceFromTextField = 150" textAlignment="center" lineBreakMode="tailTruncation" baselineAdjustment="alignBaselines" adjustsFontSizeToFit="NO" translatesAutoresizingMaskIntoConstraints="NO" id="6fq-Kb-dPm">
                                         <rect key="frame" x="20" y="16.666666666666686" width="335" height="12"/>
->>>>>>> abdf4e49
                                         <fontDescription key="fontDescription" type="system" pointSize="10"/>
                                         <color key="textColor" red="0.66666666666666663" green="0.66666666666666663" blue="0.66666666666666663" alpha="1" colorSpace="custom" customColorSpace="sRGB"/>
                                         <nil key="highlightedColor"/>
                                     </label>
                                     <textField opaque="NO" clipsSubviews="YES" tag="103" contentMode="scaleToFill" contentHorizontalAlignment="left" contentVerticalAlignment="center" borderStyle="roundedRect" placeholder="Customize InputView support" minimumFontSize="17" translatesAutoresizingMaskIntoConstraints="NO" id="z7r-JB-8xa" customClass="IQDropDownTextField" customModule="IQDropDownTextFieldSwift">
-<<<<<<< HEAD
-                                        <rect key="frame" x="20" y="26.333333333333314" width="335" height="34"/>
-=======
                                         <rect key="frame" x="20" y="28.666666666666686" width="335" height="34"/>
->>>>>>> abdf4e49
                                         <color key="backgroundColor" systemColor="systemGray5Color"/>
                                         <color key="tintColor" red="0.47692340353260865" green="0.19614955952842716" blue="0.0" alpha="1" colorSpace="custom" customColorSpace="sRGB"/>
                                         <fontDescription key="fontDescription" type="system" pointSize="14"/>
@@ -140,27 +104,16 @@
                                 </constraints>
                             </view>
                             <view contentMode="scaleToFill" translatesAutoresizingMaskIntoConstraints="NO" id="IVr-ue-nU2">
-<<<<<<< HEAD
-                                <rect key="frame" x="0.0" y="397.66666666666669" width="375" height="86.666666666666686"/>
-                                <subviews>
-                                    <label opaque="NO" userInteractionEnabled="NO" contentMode="left" horizontalHuggingPriority="251" verticalHuggingPriority="251" text="This is IQTextView with placeholder support" textAlignment="center" lineBreakMode="tailTruncation" baselineAdjustment="alignBaselines" adjustsFontSizeToFit="NO" translatesAutoresizingMaskIntoConstraints="NO" id="eGW-E3-wza">
-                                        <rect key="frame" x="20" y="13.666666666666629" width="335" height="12"/>
-=======
                                 <rect key="frame" x="0.0" y="414" width="375" height="91"/>
                                 <subviews>
                                     <label opaque="NO" userInteractionEnabled="NO" contentMode="left" horizontalHuggingPriority="251" verticalHuggingPriority="251" text="This is IQTextView with placeholder support" textAlignment="center" lineBreakMode="tailTruncation" baselineAdjustment="alignBaselines" adjustsFontSizeToFit="NO" translatesAutoresizingMaskIntoConstraints="NO" id="eGW-E3-wza">
                                         <rect key="frame" x="20" y="16" width="335" height="12"/>
->>>>>>> abdf4e49
                                         <fontDescription key="fontDescription" type="system" pointSize="10"/>
                                         <color key="textColor" red="0.66666666666666663" green="0.66666666666666663" blue="0.66666666666666663" alpha="1" colorSpace="custom" customColorSpace="sRGB"/>
                                         <nil key="highlightedColor"/>
                                     </label>
                                     <textView clipsSubviews="YES" multipleTouchEnabled="YES" tag="101" contentMode="scaleToFill" textAlignment="natural" translatesAutoresizingMaskIntoConstraints="NO" id="Nry-4j-VcI" customClass="IQTextView" customModule="IQKeyboardManagerSwift">
-<<<<<<< HEAD
-                                        <rect key="frame" x="20" y="25.666666666666629" width="335" height="35"/>
-=======
                                         <rect key="frame" x="20" y="28" width="335" height="35"/>
->>>>>>> abdf4e49
                                         <color key="backgroundColor" systemColor="systemGray5Color"/>
                                         <color key="tintColor" red="0.47692340353260865" green="0.013985326711680755" blue="0.039278733763664801" alpha="1" colorSpace="custom" customColorSpace="sRGB"/>
                                         <constraints>
@@ -186,17 +139,10 @@
                                 </constraints>
                             </view>
                             <view contentMode="scaleToFill" translatesAutoresizingMaskIntoConstraints="NO" id="mBP-UW-teE">
-<<<<<<< HEAD
-                                <rect key="frame" x="0.0" y="484.33333333333326" width="375" height="87"/>
-                                <subviews>
-                                    <textView clipsSubviews="YES" multipleTouchEnabled="YES" tag="105" contentMode="scaleToFill" text="Can set keyboard and textFiled distance" translatesAutoresizingMaskIntoConstraints="NO" id="0xQ-D1-B5M">
-                                        <rect key="frame" x="20" y="26" width="335" height="35"/>
-=======
                                 <rect key="frame" x="0.0" y="505" width="375" height="91"/>
                                 <subviews>
                                     <textView clipsSubviews="YES" multipleTouchEnabled="YES" tag="105" contentMode="scaleToFill" text="Can set keyboard and textFiled distance" translatesAutoresizingMaskIntoConstraints="NO" id="0xQ-D1-B5M">
                                         <rect key="frame" x="20" y="28" width="335" height="35"/>
->>>>>>> abdf4e49
                                         <color key="backgroundColor" systemColor="systemGray5Color"/>
                                         <color key="tintColor" red="0.47692340353260865" green="3.6346713731378741e-05" blue="0.45383219108448247" alpha="1" colorSpace="custom" customColorSpace="sRGB"/>
                                         <constraints>
@@ -214,17 +160,10 @@
                                 </constraints>
                             </view>
                             <view contentMode="scaleToFill" translatesAutoresizingMaskIntoConstraints="NO" id="63Q-wt-23t">
-<<<<<<< HEAD
-                                <rect key="frame" x="0.0" y="571.33333333333337" width="375" height="86.666666666666629"/>
-                                <subviews>
-                                    <textView clipsSubviews="YES" multipleTouchEnabled="YES" tag="108" contentMode="scaleToFill" text="Can resign on touching outside" translatesAutoresizingMaskIntoConstraints="NO" id="wIC-LZ-asw" customClass="IQTextView" customModule="IQKeyboardManagerSwift">
-                                        <rect key="frame" x="20" y="26" width="335" height="35"/>
-=======
                                 <rect key="frame" x="0.0" y="596" width="375" height="91"/>
                                 <subviews>
                                     <textView clipsSubviews="YES" multipleTouchEnabled="YES" tag="108" contentMode="scaleToFill" text="Can resign on touching outside" translatesAutoresizingMaskIntoConstraints="NO" id="wIC-LZ-asw">
                                         <rect key="frame" x="20" y="28" width="335" height="35"/>
->>>>>>> abdf4e49
                                         <color key="backgroundColor" systemColor="systemGray5Color"/>
                                         <color key="tintColor" red="0.2440839877768155" green="0.0" blue="0.47692340353260865" alpha="1" colorSpace="custom" customColorSpace="sRGB"/>
                                         <constraints>
@@ -245,17 +184,10 @@
                                 </constraints>
                             </view>
                             <view contentMode="scaleToFill" translatesAutoresizingMaskIntoConstraints="NO" id="TZX-d4-nhG">
-<<<<<<< HEAD
-                                <rect key="frame" x="0.0" y="658" width="375" height="87"/>
-                                <subviews>
-                                    <textView clipsSubviews="YES" multipleTouchEnabled="YES" tag="94" contentMode="scaleToFill" text="can adjust textView's height when it is too big to fit on screen" translatesAutoresizingMaskIntoConstraints="NO" id="Inj-lY-mEU">
-                                        <rect key="frame" x="20" y="26" width="335" height="35"/>
-=======
                                 <rect key="frame" x="0.0" y="687" width="375" height="91"/>
                                 <subviews>
                                     <textView clipsSubviews="YES" multipleTouchEnabled="YES" tag="94" contentMode="scaleToFill" text="can adjust textView's height when it is too big to fit on screen" translatesAutoresizingMaskIntoConstraints="NO" id="Inj-lY-mEU">
                                         <rect key="frame" x="20" y="28" width="335" height="35"/>
->>>>>>> abdf4e49
                                         <color key="backgroundColor" systemColor="systemGray5Color"/>
                                         <color key="tintColor" red="0.018422932627533785" green="0.05210980157170237" blue="0.47692340353260865" alpha="1" colorSpace="custom" customColorSpace="sRGB"/>
                                         <constraints>
@@ -272,46 +204,6 @@
                                     <constraint firstItem="Inj-lY-mEU" firstAttribute="leading" secondItem="TZX-d4-nhG" secondAttribute="leading" constant="20" id="gdX-rf-hFR"/>
                                 </constraints>
                             </view>
-<<<<<<< HEAD
-                            <view contentMode="scaleToFill" translatesAutoresizingMaskIntoConstraints="NO" id="9jg-i8-jqX">
-                                <rect key="frame" x="0.0" y="745" width="375" height="33"/>
-                                <subviews>
-                                    <button opaque="NO" contentMode="scaleToFill" contentHorizontalAlignment="center" contentVerticalAlignment="center" buttonType="system" lineBreakMode="middleTruncation" translatesAutoresizingMaskIntoConstraints="NO" id="Tt5-47-EvZ">
-                                        <rect key="frame" x="0.0" y="0.0" width="187.66666666666666" height="33"/>
-                                        <fontDescription key="fontDescription" type="system" weight="semibold" pointSize="17"/>
-                                        <state key="normal" title="Push">
-                                            <color key="titleColor" systemColor="systemBlueColor"/>
-                                            <color key="titleShadowColor" red="0.5" green="0.5" blue="0.5" alpha="1" colorSpace="custom" customColorSpace="sRGB"/>
-                                        </state>
-                                        <connections>
-                                            <segue destination="csO-qF-Ohn" kind="show" id="YIr-Cf-zkf"/>
-                                        </connections>
-                                    </button>
-                                    <button opaque="NO" contentMode="scaleToFill" contentHorizontalAlignment="center" contentVerticalAlignment="center" buttonType="system" lineBreakMode="middleTruncation" translatesAutoresizingMaskIntoConstraints="NO" id="8D8-Vm-PL6">
-                                        <rect key="frame" x="187.66666666666663" y="0.0" width="187.33333333333337" height="33"/>
-                                        <fontDescription key="fontDescription" type="system" weight="semibold" pointSize="17"/>
-                                        <state key="normal" title="Present">
-                                            <color key="titleColor" systemColor="systemBlueColor"/>
-                                            <color key="titleShadowColor" red="0.5" green="0.5" blue="0.5" alpha="1" colorSpace="custom" customColorSpace="sRGB"/>
-                                        </state>
-                                        <connections>
-                                            <action selector="presentClicked:" destination="csO-qF-Ohn" eventType="touchUpInside" id="ou1-y0-ofm"/>
-                                        </connections>
-                                    </button>
-                                </subviews>
-                                <constraints>
-                                    <constraint firstAttribute="bottom" secondItem="8D8-Vm-PL6" secondAttribute="bottom" id="2vS-n5-AXo"/>
-                                    <constraint firstAttribute="bottom" secondItem="Tt5-47-EvZ" secondAttribute="bottom" id="5c2-Pl-Iwt"/>
-                                    <constraint firstItem="8D8-Vm-PL6" firstAttribute="width" secondItem="Tt5-47-EvZ" secondAttribute="width" id="7lw-pQ-hT6"/>
-                                    <constraint firstItem="Tt5-47-EvZ" firstAttribute="leading" secondItem="9jg-i8-jqX" secondAttribute="leading" id="D48-M5-CpV"/>
-                                    <constraint firstItem="8D8-Vm-PL6" firstAttribute="leading" secondItem="Tt5-47-EvZ" secondAttribute="trailing" id="ktc-sN-fxs"/>
-                                    <constraint firstItem="Tt5-47-EvZ" firstAttribute="top" secondItem="9jg-i8-jqX" secondAttribute="top" id="lEb-36-ScE"/>
-                                    <constraint firstAttribute="trailing" secondItem="8D8-Vm-PL6" secondAttribute="trailing" id="n1a-5d-UtK"/>
-                                    <constraint firstItem="8D8-Vm-PL6" firstAttribute="top" secondItem="9jg-i8-jqX" secondAttribute="top" id="zlp-k0-wiB"/>
-                                </constraints>
-                            </view>
-=======
->>>>>>> abdf4e49
                         </subviews>
                         <viewLayoutGuide key="safeArea" id="gVk-b7-f0c"/>
                         <color key="backgroundColor" systemColor="systemBackgroundColor"/>
@@ -327,10 +219,6 @@
                             <constraint firstItem="mYe-Gd-Tgq" firstAttribute="height" secondItem="07C-Jx-O92" secondAttribute="height" id="A9W-n2-3cc"/>
                             <constraint firstItem="mYe-Gd-Tgq" firstAttribute="top" secondItem="07C-Jx-O92" secondAttribute="bottom" id="B6L-Sg-0ku"/>
                             <constraint firstItem="mYe-Gd-Tgq" firstAttribute="trailing" secondItem="07C-Jx-O92" secondAttribute="trailing" id="Ctf-1u-yGa"/>
-<<<<<<< HEAD
-                            <constraint firstItem="gVk-b7-f0c" firstAttribute="bottom" secondItem="9jg-i8-jqX" secondAttribute="bottom" id="GwP-NU-KgU"/>
-=======
->>>>>>> abdf4e49
                             <constraint firstItem="63Q-wt-23t" firstAttribute="leading" secondItem="07C-Jx-O92" secondAttribute="leading" id="JXg-EF-ytI"/>
                             <constraint firstItem="63Q-wt-23t" firstAttribute="top" secondItem="mBP-UW-teE" secondAttribute="bottom" id="MX4-HF-JHW"/>
                             <constraint firstItem="0lP-yw-jhD" firstAttribute="trailing" secondItem="07C-Jx-O92" secondAttribute="trailing" id="MeK-lL-4e8"/>
