--- conflicted
+++ resolved
@@ -83,20 +83,9 @@
     override func viewWillAppear(_ animated: Bool) {
         super.viewWillAppear(animated)
 
-<<<<<<< HEAD
-        if self.presentingViewController != nil {
-            buttonPush.isHidden = true
-            buttonPresent.setTitle("Dismiss", for: .normal)
-        }
-
-        keyboardListener.registerSizeChange(identifier: "TextFieldViewController") { _, _ in
-//            print(size)
-        }
-=======
         IQKeyboardManager.shared.registerKeyboardSizeChange(identifier: "TextFieldViewController", sizeHandler: { size in
             print(size)
         })
->>>>>>> abdf4e49
     }
 
     override func viewWillDisappear(_ animated: Bool) {
